--- conflicted
+++ resolved
@@ -154,36 +154,17 @@
 
     public async System.Threading.Tasks.Task Initialize(string[] versions)
     {
-<<<<<<< HEAD
-        var cache = FhirCache.Create(new FhirPackageClientSettings()
-        {
-            CachePath = "~/.fhir",
-        });
-
-        PackageLoader loader = new(cache, new() { AutoLoadExpansions = false, ResolvePackageDependencies = false });
+        PackageLoader loader = new(new() { AutoLoadExpansions = false, ResolvePackageDependencies = false });
         if (r5 == null && versions.Contains("5"))
-            r5 = await LoadPackage(loader, cache, "hl7.fhir.r5.core#5.0.0");
+            r5 = await LoadPackage(loader, "hl7.fhir.r5.core#5.0.0");
         if (r4b == null && versions.Contains("4B"))
-            r4b = await LoadPackage(loader, cache, "hl7.fhir.r4b.core#4.3.0");
+            r4b = await LoadPackage(loader, "hl7.fhir.r4b.core#4.3.0");
         if (r4 == null && versions.Contains("4"))
-            r4 = await LoadPackage(loader, cache, "hl7.fhir.r4.core#4.0.1");
+            r4 = await LoadPackage(loader, "hl7.fhir.r4.core#4.0.1");
         if (stu3 == null && versions.Contains("3"))
-            stu3 = await LoadPackage(loader, cache, "hl7.fhir.r3.core#3.0.2");
+            stu3 = await LoadPackage(loader, "hl7.fhir.r3.core#3.0.2");
         if (dstu2 == null && versions.Contains("2"))
-            dstu2 = await LoadPackage(loader, cache, "hl7.fhir.r2.core#1.0.2");
-=======
-        PackageLoader loader = new(new() { AutoLoadExpansions = false, ResolvePackageDependencies = false });
-        if (versions.Contains("5"))
-            r5 = await LoadPackage(loader, "hl7.fhir.r5.core#5.0.0");
-        if (versions.Contains("4B"))
-            r4b = await LoadPackage(loader, "hl7.fhir.r4b.core#4.3.0");
-        if (versions.Contains("4"))
-            r4 = await LoadPackage(loader, "hl7.fhir.r4.core#4.0.1");
-        if (versions.Contains("3"))
-            stu3 = await LoadPackage(loader, "hl7.fhir.r3.core#3.0.2");
-        if (versions.Contains("2"))
             dstu2 = await LoadPackage(loader, "hl7.fhir.r2.core#1.0.2");
->>>>>>> e32fd30f
     }
 
     /// <summary>Loads.</summary>
