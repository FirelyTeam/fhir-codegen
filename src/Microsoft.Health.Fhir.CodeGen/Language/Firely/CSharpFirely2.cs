--- conflicted
+++ resolved
@@ -3043,7 +3043,6 @@
             _writer.WriteLineIndented($"[Binding(\"{element.cgBindingName()}\")]");
         }
 
-<<<<<<< HEAD
         if (_elementTypeChanges.TryGetValue(path, out ElementTypeChange[]? changes))
         {
             foreach(ElementTypeChange change in changes)
@@ -3054,12 +3053,8 @@
             }
         }
 
-        if (element.cgIsSimple() && element.Type.Count == 1 && element.Type.Single().cgName() == "uri")
-            _writer.WriteLineIndented("[UriPattern]");
-=======
-        // if (element.cgIsSimple() && element.Type.Count == 1 && element.Type.Single().cgName() == "uri")
-        //     _writer.WriteLineIndented("[UriPattern]");
->>>>>>> 234a1b02
+        //if (element.cgIsSimple() && element.Type.Count == 1 && element.Type.Single().cgName() == "uri")
+        //    _writer.WriteLineIndented("[UriPattern]");
 
         bool notClsCompliant = !string.IsNullOrEmpty(allowedTypes) ||
             !string.IsNullOrEmpty(resourceReferences);
