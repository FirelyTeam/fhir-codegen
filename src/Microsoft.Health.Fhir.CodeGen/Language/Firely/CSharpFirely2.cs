--- conflicted
+++ resolved
@@ -2441,18 +2441,13 @@
 
         WriteComponentComment(complex);
 
-<<<<<<< HEAD
-        bool useConcatenationInName = complex.Structure.Name == "Citation";
-        string componentName = complex.Element.Path;
-=======
         string? explicitName = GetExplicitName(complex.Element, _info.FhirSequence);
 
         bool useConcatenationInName = complex.Structure.Name == "Citation";
 
         string explicitNamePart = explicitName ??
                                   complex.cgName(NamingConvention.PascalCase, useConcatenationInName, useConcatenationInName);
-        string componentName = parentExportName + "#" + explicitNamePart;
->>>>>>> c49d34fb
+        string componentName = complex.Element.Path;
 
         WriteSerializable();
         _writer.WriteLineIndented($"[FhirType(\"{componentName}\", IsBackboneType=true)]");
@@ -2489,12 +2484,6 @@
         // check for nested components
         foreach (ComponentDefinition component in complex.cgChildComponents(_info))
         {
-<<<<<<< HEAD
-            string componentExplicitName = component.cgExplicitName();
-            string componentExportName = string.IsNullOrEmpty(componentExplicitName) ?
-                $"{component.cgName(NamingConvention.PascalCase, useConcatenationInName, useConcatenationInName)}Component"
-                : $"{component.cgExplicitName()}Component";
-=======
             string componentExportName;
 
             if (GetExplicitName(component.Element, _info.FhirSequence) is {} componentExplicitName)
@@ -2506,7 +2495,6 @@
                 componentExportName =
                     $"{component.cgName(NamingConvention.PascalCase, useConcatenationInName, useConcatenationInName)}Component";
             }
->>>>>>> c49d34fb
 
             WriteBackboneComponent(
                 component,
@@ -2603,9 +2591,6 @@
             return true;
         }
 
-<<<<<<< HEAD
-        IEnumerable<string> referencedCodeSystems = vs.cgReferencedCodeSystems().ToList();
-=======
         /* TODO(ginoc): 2024.07.01 - Special cases to remove in SDK 6.0
          * - ValueSet http://hl7.org/fhir/ValueSet/item-type used to enumerate non-selectable: 'question'
          * - ValueSet http://hl7.org/fhir/ValueSet/v3-ActInvoiceGroupCode in STU3 used to enumerate non-selectable: '_ActInvoiceInterGroupCode' and '_ActInvoiceRootGroupCode'
@@ -2666,8 +2651,7 @@
         }
 
 
-        IEnumerable<string> referencedCodeSystems = vs.cgReferencedCodeSystems();
->>>>>>> c49d34fb
+        IEnumerable<string> referencedCodeSystems = vs.cgReferencedCodeSystems().ToList();
 
         if (referencedCodeSystems.Count() == 1)
         {
@@ -2684,11 +2668,7 @@
                 $"(systems: {referencedCodeSystems.Count()})");
         }
 
-<<<<<<< HEAD
         string defaultSystem = GetDefaultCodeSystem(concepts);
-=======
-        var defaultSystem = GetDefaultCodeSystem(concepts);
->>>>>>> c49d34fb
 
         _writer.WriteLineIndented($"[FhirEnumeration(\"{name}\", \"{vs.Url}\", \"{defaultSystem}\")]");
 
@@ -3109,16 +3089,6 @@
                     ? element.Type.First().cgName()
                     : "DataType";
             }
-<<<<<<< HEAD
-=======
-
-            string getPocoNameForComplexTypeReference(string name)
-            {
-                return name.Contains('.')
-                    ? BuildTypeNameForNestedComplexType(element, name, info.FhirSequence)
-                    : TypeReference.MapTypeName(name);
-            }
->>>>>>> c49d34fb
         }
     }
 
@@ -3326,13 +3296,7 @@
     /// <returns>A string.</returns>
     private static string BuildTypeNameForNestedComplexType(ElementDefinition ed, string type, FhirReleases.FhirSequenceCodes sequence)
     {
-<<<<<<< HEAD
-        string explicitTypeName = ed.cgExplicitName();
-
-        if (!string.IsNullOrEmpty(explicitTypeName))
-=======
         if (GetExplicitName(ed, sequence) is {} explicitTypeName)
->>>>>>> c49d34fb
         {
             string parentName = type.Substring(0, type.IndexOf('.'));
             return $"{parentName}" +
