﻿// <copyright file="CSharpFirely2.cs" company="Microsoft Corporation">
//     Copyright (c) Microsoft Corporation. All rights reserved.
//     Licensed under the MIT License (MIT). See LICENSE in the repo root for license information.
// </copyright>

using System.Diagnostics.CodeAnalysis;
using Hl7.Fhir.Model;
using Hl7.Fhir.Utility;
using Microsoft.Health.Fhir.CodeGen.FhirExtensions;
using Microsoft.Health.Fhir.CodeGen.Models;
using Microsoft.Health.Fhir.CodeGen.Utils;
using Microsoft.Health.Fhir.CodeGenCommon.FhirExtensions;
using Microsoft.Health.Fhir.CodeGenCommon.Models;
using Microsoft.Health.Fhir.CodeGenCommon.Packaging;
using Microsoft.Health.Fhir.CodeGenCommon.Utils;
using Ncqa.Cql.Model;
using static Microsoft.Health.Fhir.CodeGen.Language.Firely.CSharpFirelyCommon;
using static Microsoft.Health.Fhir.CodeGenCommon.Extensions.FhirNameConventionExtensions;

#if NETSTANDARD2_0
using Microsoft.Health.Fhir.CodeGenCommon.Polyfill;
#endif

namespace Microsoft.Health.Fhir.CodeGen.Language.Firely;

public sealed class CSharpFirely2 : ILanguage, IFileHashTestable
{
    private bool _generateHashesInsteadOfOutput = false;
    bool IFileHashTestable.GenerateHashesInsteadOfOutput
    {
        get => _generateHashesInsteadOfOutput;
        set => _generateHashesInsteadOfOutput = value;
    }

    private readonly Dictionary<string, string> _fileHashes = [];
    Dictionary<string, string> IFileHashTestable.FileHashes => _fileHashes;

    /// <summary>(Immutable) Name of the language.</summary>
    private const string LanguageName = "CSharpFirely2";

    /// <summary>Gets the language name.</summary>
    public string Name => LanguageName;

    public Type ConfigType => typeof(FirelyGenOptions);

    /// <summary>Gets a value indicating whether this language is idempotent.</summary>
    public bool IsIdempotent => false;

    /// <summary>The namespace to use during export.</summary>
    private const string Namespace = "Hl7.Fhir.Model";

    /// <summary>FHIR information we are exporting.</summary>
    private DefinitionCollection _info = null!;

    /// <summary>Options for controlling the export.</summary>
    private FirelyGenOptions _options = null!;

    /// <summary>Keep track of information about written value sets.</summary>
    private Dictionary<string, WrittenValueSetInfo> _writtenValueSets = [];

    /// <summary>The split characters.</summary>
    private static readonly char[] _splitChars = ['|', ' '];

    /// <summary>The currently in-use text writer.</summary>
    private ExportStreamWriter _writer = null!;

    /// <summary>The model writer.</summary>
    private ExportStreamWriter _modelWriter = null!;

    /// <summary>Pathname of the export directory.</summary>
    private string _exportDirectory = string.Empty;

    /// <summary>Structures to skip generating.</summary>
    internal static readonly HashSet<string> ExclusionSet =
    [
        /* These two types are generated as interfaces, so require special handling and
         * are not to be treated as normal resources. */
        "CanonicalResource",
        "MetadataResource",

        /* UCUM is used as a required binding in a codeable concept. Since we do not
         * use enums in this situation, it is not useful to generate this valueset
         */
        "http://hl7.org/fhir/ValueSet/ucum-units",

        /* R5 made Resource.language a required binding to all-languages, which contains
         * all of bcp:47 and is listed as infinite. This is not useful to generate.
         * Note that in R5, many elements that are required to all-languages also have bound
         * starter value sets.  TODO: consider if we want to generate constants for those.
         */
        "http://hl7.org/fhir/ValueSet/all-languages",

        /* MIME types are infinite, so we do not want to generate these.
         * Note that in R5, many elements that are required to MIME type also have bound
         * starter value sets.  TODO: consider if we want to generate constants for those.
         */
        "http://hl7.org/fhir/ValueSet/mimetypes",
    ];

    /// <summary>
    /// List of types introduced in R5 that are retrospectively introduced in R3 and R4.
    /// </summary>
    internal static readonly List<WrittenModelInfo> SharedR5DataTypes =
    [
        new("BackboneType", "BackboneType", true),
        new("Base", "Base",true),
        new("DataType", "DataType", true),
        new("PrimitiveType", "PrimitiveType", true),
    ];

    /// <summary>
    /// List of complex datatype classes that are part of the 'base' subset. See <see cref="GenSubset"/>.
    /// </summary>
    private static readonly List<string> _baseSubsetComplexTypes =
    [
        "Attachment",
        "BackboneElement",
        "BackboneType",
        "Base",
        "CodeableConcept",
        "Coding",
        "ContactPoint",
        "ContactDetail",
        "DataType",
        "Element",
        "Extension",
        "Identifier",
        "Meta",
        "Narrative",
        "Period",
        "PrimitiveType",
        "Quantity",
        "Range",
        "Reference",
        "Signature",
        "UsageContext",
        "CodeableReference"
    ];

    /// <summary>
    /// List of complex datatype classes that are part of the 'conformance' subset. See <see cref="GenSubset"/>.
    /// </summary>
    private static readonly List<string> _conformanceSubsetComplexTypes =
    [
        "ElementDefinition",
        "RelatedArtifact",
    ];

    /// <summary>
    /// List of resource classes that are part of the 'base' subset. See <see cref="GenSubset"/>.
    /// </summary>
    private static readonly List<string> _baseSubsetResourceTypes =
    [
        "Binary",
        "Bundle",
        "DomainResource",
        "OperationOutcome",
        "Parameters",
        "Resource",
    ];


    /// <summary>
    /// List of resource classes that are part of the 'conformance' subset. See <see cref="GenSubset"/>.
    /// </summary>
    private static readonly List<string> _conformanceSubsetResourceTypes =
    [
        "CapabilityStatement",
        "CodeSystem",
        "ElementDefinition",
        "StructureDefinition",
        "ValueSet",
    ];

    /// <summary>
    /// List of all valuesets that we publish in the base subset
    /// </summary>
    private static readonly HashSet<string> _baseSubsetValueSets =
    [
        "http://hl7.org/fhir/ValueSet/publication-status",
        "http://hl7.org/fhir/ValueSet/FHIR-version",

        // Doesn't strictly need to be in base (but in conformance),
        // but we used to generate it for base, so I am keeping it that way.
        "http://hl7.org/fhir/ValueSet/filter-operator",
    ];

    /// <summary>
    /// List of all valuesets that we publish in the conformance subset.
    /// </summary>
    private static readonly HashSet<string> _conformanceSubsetValueSets =
    [
        "http://hl7.org/fhir/ValueSet/capability-statement-kind",
        "http://hl7.org/fhir/ValueSet/binding-strength",
        "http://hl7.org/fhir/ValueSet/search-param-type",

        // These are necessary for CapabilityStatement/CapabilityStatement2
        // CapStat2 has disappeared in ballot, if that becomes final,
        // these don't have to be created as shared valuesets anymore.
        "http://hl7.org/fhir/ValueSet/restful-capability-mode",
        "http://hl7.org/fhir/ValueSet/type-restful-interaction",
        "http://hl7.org/fhir/ValueSet/system-restful-interaction",

        // For these valuesets the algorithm to determine whether a vs is shared
        // is still considering core extensions too. When this is corrected,
        // these can probably go.
        "http://hl7.org/fhir/ValueSet/constraint-severity",

        "http://hl7.org/fhir/ValueSet/codesystem-content-mode"
    ];

    /// <summary>
    ///  List of all valuesets that we should publish as a shared Enum although there is only 1 reference to it.
    /// </summary>
    internal static readonly List<(string, string)> ExplicitSharedValueSets =
    [
        // This enum should go to Template-binding.cs because otherwise it will introduce a breaking change.
        ("R4", "http://hl7.org/fhir/ValueSet/messageheader-response-request"),
        ("R4", "http://hl7.org/fhir/ValueSet/concept-map-equivalence"),
        ("R4B", "http://hl7.org/fhir/ValueSet/messageheader-response-request"),
        ("R4B", "http://hl7.org/fhir/ValueSet/concept-map-equivalence"),
        ("R5", "http://hl7.org/fhir/ValueSet/constraint-severity"),
    ];

    /// <summary>Gets the reserved words.</summary>
    /// <value>The reserved words.</value>
    private static readonly HashSet<string> _reservedWords = [];

    private static readonly Func<WrittenModelInfo, bool> _supportedResourcesFilter = wmi => !wmi.IsAbstract;
    private static readonly Func<WrittenModelInfo, bool> _fhirToCsFilter = wmi => !_excludeFromCsToFhir!.Contains(wmi.FhirName);
    private static readonly Func<WrittenModelInfo, bool> _csToStringFilter = _fhirToCsFilter;

    private static readonly string[] _excludeFromCsToFhir =
    [
        "CanonicalResource",
        "MetadataResource",
    ];

    /// <summary>
    /// The list of elements that would normally be represented using a CodeOfT enum, but that we
    /// want to be generated as a normal Code instead.
    /// </summary>
    private static readonly List<string> _codedElementOverrides =
    [
        "CapabilityStatement.rest.resource.type"
    ];

    /// <summary>
    /// Some valuesets have names that are the same as element names or are just not nice - use this collection
    /// to change the name of the generated enum as required.
    /// </summary>
    internal static readonly Dictionary<string, string> EnumNamesOverride = new()
    {
        ["http://hl7.org/fhir/ValueSet/characteristic-combination"] = "CharacteristicCombinationCode",
        ["http://hl7.org/fhir/ValueSet/claim-use"] = "ClaimUseCode",
        ["http://hl7.org/fhir/ValueSet/content-type"] = "ContentTypeCode",
        ["http://hl7.org/fhir/ValueSet/exposure-state"] = "ExposureStateCode",
        ["http://hl7.org/fhir/ValueSet/verificationresult-status"] = "StatusCode",
        ["http://terminology.hl7.org/ValueSet/v3-Confidentiality"] = "ConfidentialityCode",
        ["http://hl7.org/fhir/ValueSet/variable-type"] = "VariableTypeCode",
        ["http://hl7.org/fhir/ValueSet/group-measure"] = "GroupMeasureCode",
        ["http://hl7.org/fhir/ValueSet/coverage-kind"] = "CoverageKindCode",
        ["http://hl7.org/fhir/ValueSet/fhir-types"] = "FHIRAllTypes"
    };

    private record ElementTypeChange(FhirReleases.FhirSequenceCodes Since,
        TypeReference DeclaredTypeReference);

    private static readonly ElementTypeChange[] _stringToMarkdown =
    [
        new(FhirReleases.FhirSequenceCodes.STU3, PrimitiveTypeReference.String),
        new(FhirReleases.FhirSequenceCodes.R5, PrimitiveTypeReference.Markdown)
    ];

    /// <summary>
    /// Given one of the versions, returns a string that describes from which version until which
    /// version that change was in effect.
    /// </summary>
    private static string VersionChangeMessage(ElementTypeChange[] changeSet, ElementTypeChange thisChange, bool capitalize)
    {
        int index = Array.IndexOf(changeSet, thisChange);
        if (index == -1) throw new ArgumentException("Change needs to be part of the set", nameof(thisChange));

        if (index + 1 >= changeSet.Length)
        {
            // This is the last change in the set
            return $"{(capitalize ? "S" : "s")}tarting from {thisChange.Since}";
        }

        int now = (int)thisChange.Since;
        int next = (int)changeSet[index + 1].Since;
        IEnumerable<FhirReleases.FhirSequenceCodes> versionOrdinals =
            Enumerable.Range(now, next - now).Cast<FhirReleases.FhirSequenceCodes>();
        string versions = string.Join(", ", versionOrdinals.Select(v => v.ToString()));
        versions = replaceLastOccurrence(versions, ", ", " and ");
        return $"{(capitalize ? "I" : "i")}n {versions}";

        static string replaceLastOccurrence(string source, string find, string replace)
        {
            int place = source.LastIndexOf(find, StringComparison.Ordinal);

            if (place == -1)
                return source;

            return source.Remove(place, find.Length).Insert(place, replace);
        }
    }

    // ReSharper disable ArrangeObjectCreationWhenTypeNotEvident
    private static readonly Dictionary<string, ElementTypeChange[]> _elementTypeChanges = new()
    {
        ["Attachment.size"] = [
            new(FhirReleases.FhirSequenceCodes.STU3, PrimitiveTypeReference.UnsignedInt),
            new (FhirReleases.FhirSequenceCodes.R5, PrimitiveTypeReference.Integer64),
        ],
        ["Attachment.url"] = [
            new(FhirReleases.FhirSequenceCodes.STU3, PrimitiveTypeReference.Uri),
            new(FhirReleases.FhirSequenceCodes.R4, PrimitiveTypeReference.Url),
        ],
        ["Meta.profile"] = [
            new(FhirReleases.FhirSequenceCodes.STU3, PrimitiveTypeReference.Uri),
            new(FhirReleases.FhirSequenceCodes.R4, PrimitiveTypeReference.Canonical),
        ],
        ["Bundle.link.relation"] = [
            new(FhirReleases.FhirSequenceCodes.STU3, PrimitiveTypeReference.String),
            new(FhirReleases.FhirSequenceCodes.R5, PrimitiveTypeReference.Code)
        ],

        ["ElementDefinition.constraint.requirements"] = _stringToMarkdown,
        ["ElementDefinition.binding.description"] = _stringToMarkdown,
        ["ElementDefinition.mapping.comment"] = _stringToMarkdown,
        ["CapabilityStatement.implementation.description"] = _stringToMarkdown,
     };
    // ReSharper restore ArrangeObjectCreationWhenTypeNotEvident

    private readonly Dictionary<string, string> _sinceAttributes = new()
    {
        ["Meta.source"] = "R4",
        ["Reference.type"] = "R4",
        ["Bundle.timestamp"] = "R4",
        ["Binary.data"] = "R4",
        ["ValueSet.compose.property"] = "R5",
        ["ValueSet.compose.include.copyright"] = "R5",
        ["ValueSet.expansion.property"] = "R5",
        ["ValueSet.expansion.contains.property"] = "R5",
        ["ValueSet.scope"] = "R5",
        ["Bundle.issues"] = "R5",
        ["CapabilityStatement.rest.resource.conditionalPatch"] = "R5",
        ["CapabilityStatement.versionAlgorithm"] = "R5",
        ["CapabilityStatement.copyrightLabel"] = "R5",
        ["CapabilityStatement.acceptLanguage"] = "R5",
        ["CapabilityStatement.identifier"] = "R5",
        ["CodeSystem.concept.designation.additionalUse"] = "R5",
        ["CodeSystem.approvalDate"] = "R5",
        ["CodeSystem.lastReviewDate"] = "R5",
        ["CodeSystem.effectivePeriod"] = "R5",
        ["CodeSystem.topic"] = "R5",
        ["CodeSystem.author"] = "R5",
        ["CodeSystem.editor"] = "R5",
        ["CodeSystem.reviewer"] = "R5",
        ["CodeSystem.endorser"] = "R5",
        ["CodeSystem.relatedArtifact"] = "R5",
        ["CodeSystem.copyrightLabel"] = "R5",
        ["CodeSystem.versionAlgorithm"] = "R5",
        ["ElementDefinition.constraint.suppress"] = "R5",
        ["ElementDefinition.mustHaveValue"] = "R5",
        ["ElementDefinition.valueAlternatives"] = "R5",
        ["ElementDefinition.obligation"] = "R5",
        ["ElementDefinition.obligation.code"] = "R5",
        ["ElementDefinition.obligation.actor"] = "R5",
        ["ElementDefinition.obligation.documentation"] = "R5",
        ["ElementDefinition.obligation.usage"] = "R5",
        ["ElementDefinition.obligation.filter"] = "R5",
        ["ElementDefinition.obligation.filterDocumentation"] = "R5",
        ["ElementDefinition.obligation.process"] = "R5",
        ["ElementDefinition.binding.additional"] = "R5",
        ["ElementDefinition.binding.additional.purpose"] = "R5",
        ["ElementDefinition.binding.additional.valueSet"] = "R5",
        ["ElementDefinition.binding.additional.documentation"] = "R5",
        ["ElementDefinition.binding.additional.shortDoco"] = "R5",
        ["ElementDefinition.binding.additional.usage"] = "R5",
        ["ElementDefinition.binding.additional.any"] = "R5",
        ["StructureDefinition.versionAlgorithm"] = "R5",
        ["StructureDefinition.copyrightLabel"] = "R5",
        ["ValueSet.compose.include.concept.designation.additionalUse"] = "R5",
        ["ValueSet.expansion.next"] = "R5",
        ["ValueSet.expansion.contains.property.subProperty"] = "R5",
        ["ValueSet.expansion.contains.property.subProperty.code"] = "R5",
        ["ValueSet.expansion.contains.property.subProperty.value"] = "R5",
        ["ValueSet.approvalDate"] = "R5",
        ["ValueSet.lastReviewDate"] = "R5",
        ["ValueSet.effectivePeriod"] = "R5",
        ["ValueSet.topic"] = "R5",
        ["ValueSet.author"] = "R5",
        ["ValueSet.editor"] = "R5",
        ["ValueSet.reviewer"] = "R5",
        ["ValueSet.endorser"] = "R5",
        ["ValueSet.relatedArtifact"] = "R5",
        ["ValueSet.copyrightLabel"] = "R5",
        ["ValueSet.versionAlgorithm"] = "R5",
        ["Attachment.height"] = "R5",
        ["Attachment.width"] = "R5",
        ["Attachment.frames"] = "R5",
        ["Attachment.duration"] = "R5",
        ["Attachment.pages"] = "R5",
        ["RelatedArtifact.classifier"] = "R5",
        ["RelatedArtifact.resourceReference"] = "R5",
        ["RelatedArtifact.publicationStatus"] = "R5",
        ["RelatedArtifact.publicationDate"] = "R5",
        ["Signature.data"] = "R4",
        ["Signature.who"] = "R4",
        ["Signature.onBehalfOf"] = "R4",
        ["Signature.sigFormat"] = "R4",
        ["Signature.targetFormat"] = "R4"
    };

    private readonly Dictionary<string, (string since, string newName)> _untilAttributes = new()
    {
        ["Binary.content"] = ("R4", "Binary.data"),
        ["ElementDefinition.constraint.xpath"] = ("R5", ""),
        ["ValueSet.scope.focus"] = ("R5", ""),
        ["RelatedArtifact.url"] = ("R5", ""),
        ["Signature.blob"] = ("R4", "Signature.data"),
        ["Signature.contentType"] = ("R4", "")
    };

    /// <summary>True to export five ws.</summary>
    private bool _exportFiveWs = true;

    /// <summary>Gets the FHIR primitive type map.</summary>
    /// <value>The FHIR primitive type map.</value>
    Dictionary<string, string> ILanguage.FhirPrimitiveTypeMap => PrimitiveTypeMap;

    /// <summary>If a Cql ModelInfo is available, this will be the parsed XML model file.</summary>
    private Ncqa.Cql.Model.ModelInfo? _cqlModelInfo = null;
    private IDictionary<string, Ncqa.Cql.Model.ClassInfo>? _cqlModelClassInfo = null;

    /// <summary>Export the passed FHIR version into the specified directory.</summary>
    /// <param name="untypedOptions"></param>
    /// <param name="info">           The information.</param>
    public void Export(object untypedOptions, DefinitionCollection info)
    {
        if (untypedOptions is not FirelyGenOptions options)
        {
            throw new ArgumentException("Options must be of type FirelyGenOptions");
        }

        var subset = options.Subset;

        // STU3 satellite is a combination of satellite and conformance
        if ((info.FhirSequence == FhirReleases.FhirSequenceCodes.STU3) &&
            (subset == GenSubset.Satellite))
        {
            subset = GenSubset.Satellite | GenSubset.Conformance;
        }

        // By definition, we should not have any element type changes for sattelites, they
        // should only have their own, defined types from the spec.
        if (subset.HasFlag(GenSubset.Satellite))
            _elementTypeChanges.Clear();

        // only generate base definitions for R5
        if (subset.HasFlag(GenSubset.Base) && info.FhirSequence != FhirReleases.FhirSequenceCodes.R5)
        {
            Console.WriteLine($"Aborting {LanguageName} for {info.FhirSequence}: code generation for the 'base' subset should be run on R5 only.");
            return;
        }

        // conformance subset is only valid for STU3 and R5
        if (subset.HasFlag(GenSubset.Conformance) &&
            (info.FhirSequence != FhirReleases.FhirSequenceCodes.STU3 &&
            info.FhirSequence != FhirReleases.FhirSequenceCodes.R5))
        {
            Console.WriteLine($"Aborting {LanguageName} for {info.FhirSequence}: code generation for the 'conformance' subset should be run on STU3 or R5 only.");
            return;
        }

        _exportFiveWs = options.ExportFiveWs;

        // set internal vars so we don't pass them to every function
        _info = info;
        _options = options;
        _exportDirectory = options.OutputDirectory;
        _writtenValueSets = [];

        if (!Directory.Exists(_exportDirectory))
        {
            Directory.CreateDirectory(_exportDirectory);
        }

        if (!Directory.Exists(Path.Combine(_exportDirectory, "Generated")))
        {
            Directory.CreateDirectory(Path.Combine(_exportDirectory, "Generated"));
        }

        string cqlModelResourceKey = options.CqlModel;
        if (!string.IsNullOrEmpty(cqlModelResourceKey))
        {
            _cqlModelInfo = CqlModels.LoadEmbeddedResource(cqlModelResourceKey);
            _cqlModelClassInfo = CqlModels.ClassesByName(_cqlModelInfo);
        }

        var allPrimitives = new Dictionary<string, WrittenModelInfo>();
        var allComplexTypes = new Dictionary<string, WrittenModelInfo>();
        var allResources = new Dictionary<string, WrittenModelInfo>();
        var dummy = new Dictionary<string, WrittenModelInfo>();

        string infoFilename = Path.Combine(_exportDirectory, "Generated", "_GeneratorLog.cs");

        // update the models for consistency across different versions of FHIR
        ModifyDefinitionsForConsistency();

        using Stream infoStream = _generateHashesInsteadOfOutput
            ? new MemoryStream()
            : new FileStream(infoFilename, FileMode.Create);
        using ExportStreamWriter infoWriter = new(infoStream);

        if (_generateHashesInsteadOfOutput)
        {
            infoWriter.NewLine = "\r\n";
        }

        _modelWriter = infoWriter;

        WriteGenerationComment(infoWriter);

        if (options.ExportStructures.Contains(FhirArtifactClassEnum.ValueSet))
        {
            WriteSharedValueSets(subset);
        }

        _modelWriter.WriteLineIndented("// Generated items");

        if (options.ExportStructures.Contains(FhirArtifactClassEnum.PrimitiveType))
        {
            WritePrimitiveTypes(_info.PrimitiveTypesByName.Values, ref dummy, subset);
        }

        AddModels(allPrimitives, _info.PrimitiveTypesByName.Values);

        if (options.ExportStructures.Contains(FhirArtifactClassEnum.ComplexType))
        {
            WriteComplexDataTypes(_info.ComplexTypesByName.Values, ref dummy, subset);
        }

        AddModels(allComplexTypes, _info.ComplexTypesByName.Values);
        AddModels(allComplexTypes, SharedR5DataTypes);

        if (options.ExportStructures.Contains(FhirArtifactClassEnum.Resource))
        {
            WriteResources(_info.ResourcesByName.Values, ref dummy, subset);
        }

        AddModels(allResources, _info.ResourcesByName.Values);

        if (options.ExportStructures.Contains(FhirArtifactClassEnum.Interface))
        {
            WriteInterfaces(_info.InterfacesByName.Values, ref dummy, subset);
        }

        if (subset.HasFlag(GenSubset.Satellite))
        {
            WriteModelInfo(allPrimitives, allComplexTypes, allResources);
        }

        if (_generateHashesInsteadOfOutput)
        {
            infoWriter.Flush();

            // generate the hash
            string hash = FileSystemUtils.GenerateSha256(infoStream);
            _fileHashes.Add(infoFilename[_exportDirectory.Length..], hash);

            infoWriter.Close();
        }
        else
        {
            infoWriter.Flush();
            infoWriter.Close();
        }
    }

    /// <summary>
    /// Modifies the definition structures for consistency.  Note that this makes the export *not* idempotent.
    /// </summary>
    private void ModifyDefinitionsForConsistency()
    {
        // We need to modify the (R4+-based) definition of Binary, to include
        // the pre-R4 element "content".
        if (_info.ResourcesByName.TryGetValue("Binary", out StructureDefinition? sdBinary))
        {
            if (!sdBinary.cgTryGetElementByPath("Binary.content", out _) &&
                sdBinary.cgTryGetElementByPath("Binary.data", out ElementDefinition? edData))
            {
                // make a copy of the data element
                ElementDefinition edContent = (ElementDefinition)edData.DeepCopy();

                // update the copied element to be the content element
                edContent.ElementId = "Binary.content";
                edContent.Path = "Binary.content";
                edContent.Base = new ElementDefinition.BaseComponent { Path = "Binary.content", Min = 0, Max = "1" };

                edContent.cgSetFieldOrder(edData.cgFieldOrder(), edData.cgComponentFieldOrder());

                // add our element and track info, note that we are not increasing
                // the orders since they are duplicate elements from different versions
                _ = _info.TryInsertElement(sdBinary, edContent, false);
            }
        }

        // We need to modify the definition of Signature, to include
        // the STU3 content.
        if (_info.ComplexTypesByName.TryGetValue("Signature", out StructureDefinition? sdSignature))
        {
            if (!sdSignature.cgTryGetElementByPath("Signature.blob", out _) &&
                sdSignature.cgTryGetElementByPath("Signature.data", out ElementDefinition? edData))
            {
                // make a copy of the data element
                ElementDefinition edBlob = (ElementDefinition)edData.DeepCopy();

                // update the copied element to be the blob element
                edBlob.ElementId = "Signature.blob";
                edBlob.Path = "Signature.blob";
                edBlob.Base = new() { Path = "Signature.blob", Min = 0, Max = "1" };
                edBlob.Min = 0;
                edBlob.Max = "1";

                edBlob.cgSetFieldOrder(edData.cgFieldOrder(), edData.cgComponentFieldOrder());

                //edBlob.RemoveExtension(CommonDefinitions.ExtUrlEdFieldOrder);
                //edBlob.RemoveExtension(CommonDefinitions.ExtUrlEdComponentFieldOrder);

                //edBlob.AddExtension(CommonDefinitions.ExtUrlEdFieldOrder, new Integer(edData.cgFieldOrder() + 1));
                //edBlob.AddExtension(CommonDefinitions.ExtUrlEdComponentFieldOrder, new Integer(edData.cgComponentFieldOrder() + 1));

                // add our element and track info
                _ = _info.TryInsertElement(sdSignature, edBlob, false);
            }

            if (!sdSignature.cgTryGetElementByPath("Signature.contentType", out ElementDefinition? edContentType))
            {
                // create a new element for the contentType (values pulled from STU3)
                edContentType = new()
                {
                    ElementId = "Signature.contentType",
                    Path = "Signature.contentType",
                    Short = "The technical format of the signature",
                    Definition = "A mime type that indicates the technical format of the signature. Important mime types are application/signature+xml for X ML DigSig, application/jwt for JWT, and image/* for a graphical image of a signature, etc.",
                    Min = 0,
                    Max = "1",
                    Base = new() { Path = "Signature.contentType", Min = 0, Max = "1" },
                    Type = [new() { Code = "code" }],
                    IsSummary = true,
                    Binding = new()
                    {
                        Strength = Hl7.Fhir.Model.BindingStrength.Required,
                        ValueSet = new Canonical("http://www.rfc-editor.org/bcp/bcp13.txt"),
                        Description = "The mime type of an attachment. Any valid mime type is allowed.",
                        Extension =
                        [
                            new()
                            {
                                Url = CommonDefinitions.ExtUrlBindingName,
                                Value = new FhirString("MimeType"),
                            },
                            new()
                            {
                                Url = CommonDefinitions.ExtUrlIsCommonBinding,
                                Value = new FhirBoolean(true),
                            }
                        ]
                    }
                };

                edContentType.cgSetFieldOrder(7, 6);

                // add our element and track info
                _ = _info.TryInsertElement(sdSignature, edContentType, false);
            }
            else
            {
                // move the current element to after onBehalfOf
                edContentType.cgSetFieldOrder(7, 6);
            }

            if (sdSignature.cgTryGetElementById("Signature.who", out ElementDefinition? edWho))
            {
                // make it a choice type by adding uri, like it was in STU3
                edWho.ElementId = "Signature.who[x]";
                edWho.Path = "Signature.who[x]";
                edWho.Base.Path = "Signature.who[x]";
                edWho.Type.Add(new() { Code = "uri" });

                //_ = _info.TryUpdateElement(sdSignature, edWho);
            }

            if (sdSignature.cgTryGetElementById("Signature.onBehalfOf", out ElementDefinition? edOnBehalfOf))
            {
                // make it a choice type by adding uri, like it was in STU3
                edOnBehalfOf.ElementId = "Signature.onBehalfOf[x]";
                edOnBehalfOf.Path = "Signature.onBehalfOf[x]";
                edOnBehalfOf.Base.Path = "Signature.onBehalfOf[x]";
                edOnBehalfOf.Type.Add(new() { Code = "uri" });

                // TODO: fix the order (should be 6th total, 5th in component)
                edOnBehalfOf.cgSetFieldOrder(6, 5);
            }
        }

        // Element ValueSet.scope.focus has been removed in R5 (5.0.0-snapshot3). Adding this element to the list of Resources,
        // so we can add a [NotMapped] attribute later.
        if (_info.ResourcesByName.TryGetValue("ValueSet", out StructureDefinition? sdValueSet) &&
            sdValueSet.cgTryGetElementById("ValueSet.scope", out _) &&
            !sdValueSet.cgTryGetElementById("ValueSet.scope.focus", out _))
        {
            // create a new element for the focus (values pulled from 5.0.0-snapshot1)
            ElementDefinition edFocus = new()
            {
                ElementId = "ValueSet.scope.focus",
                Path = "ValueSet.scope.focus",
                Short = "General focus of the Value Set as it relates to the intended semantic space",
                Definition = "The general focus of the Value Set as it relates to the intended semantic space. This can be the information about clinical relevancy or the statement about the general focus of the Value Set, such as a description of types of messages, payment options, geographic locations, etc.",
                Min = 0,
                Max = "1",
                Base = new() { Path = "ValueSet.scope.focus", Min = 0, Max = "1" },
                Type = [new() { Code = "string" }],
                Constraint =
                [
                    new()
                    {
                        Key = "ele-1",
                        Severity = ConstraintSeverity.Error,
                        Human = "All FHIR elements must have a @value or children",
                        Expression = "hasValue() or (children().count() > id.count())",
                    },
                ],
                IsSummary = false,
                IsModifier = false,
                MustSupport = false,
            };

            edFocus.cgSetFieldOrder(123, 3);

            // TODO(ginoc): This insertion is currently pushing exclusionCriteria to Order=60 in file (componentOrder 5) - it should not
            // add our element and track info
            _ = _info.TryInsertElement(sdValueSet, edFocus, true);
        }

        // Element Bundle.link.relation changed from FhirString to Code<Hl7.Fhir.Model.Bundle.LinkRelationTypes> in R5 (5.0.0-snapshot3).
        // We decided to leave the type to FhirString
        if (_info.ResourcesByName.TryGetValue("Bundle", out StructureDefinition? sdBundle) &&
            sdBundle.cgTryGetElementById("Bundle.link.relation", out ElementDefinition? edRelation))
        {
            edRelation.Type = [new() { Code = "string" }];

            _ = _info.TryUpdateElement(sdBundle, edRelation);
        }

        // Element ElementDefinition.constraint.xpath has been removed in R5 (5.0.0-snapshot3). Adding this element to the list of ComplexTypes,
        // so we can add a [NotMapped] attribute later.
        if (_info.ComplexTypesByName.TryGetValue("ElementDefinition", out StructureDefinition? sdElementDefinition) &&
            sdElementDefinition.cgTryGetElementById("ElementDefinition.constraint", out _) &&
            !sdElementDefinition.cgTryGetElementById("ElementDefinition.constraint.xpath", out _))
        {
            // create a new element for the xpath (values pulled from 5.0.0-snapshot1)
            ElementDefinition edXPath = new()
            {
                ElementId = "ElementDefinition.constraint.xpath",
                Path = "ElementDefinition.constraint.xpath",
                Short = "XPath expression of constraint",
                Definition = "An XPath expression of constraint that can be executed to see if this constraint is met.",
                Min = 0,
                Max = "1",
                Base = new() { Path = "ElementDefinition.constraint.xpath", Min = 0, Max = "1" },
                Type = [new() { Code = "string" }],
                IsSummary = true,
            };

            // try to get the offsets from ElementDefinition.constraint.expression (we want to be after that element)
            if (sdElementDefinition.cgTryGetElementById("ElementDefinition.constraint.expression", out ElementDefinition? edConstraintExpression))
            {
                edXPath.cgSetFieldOrder(edConstraintExpression.cgFieldOrder() + 1, edConstraintExpression.cgComponentFieldOrder() + 1);
            }
            else
            {
                edXPath.cgSetFieldOrder(66, 8);
            }

            // add our element and track info
            _ = _info.TryInsertElement(sdElementDefinition, edXPath, true);
        }

        // We need to modify the (R4+-based) definition of RelatedArtifact, to include
        // the pre-R4 element "url".
        if (_info.ComplexTypesByName.TryGetValue("RelatedArtifact", out StructureDefinition? sdRelatedArtifact) &&
            !sdRelatedArtifact.cgTryGetElementById("RelatedArtifact.url", out _))
        {
            // create a new element for the url (values pulled from STU3)
            ElementDefinition edUrl = new()
            {
                ElementId = "RelatedArtifact.url",
                Path = "RelatedArtifact.url",
                Short = "Where the artifact can be accessed",
                Definition = "A url for the artifact that can be followed to access the actual content.",
                Comment = "If a document or resource element is present, this element SHALL NOT be provided (use the url or reference in the Attachment or resource reference).",
                Min = 0,
                Max = "1",
                Base = new() { Path = "RelatedArtifact.url", Min = 0, Max = "1" },
                Type = [new() { Code = "url" }],
                IsSummary = true,
            };

            edUrl.cgSetFieldOrder(8, 7);

            // add our element and track info
            _ = _info.TryInsertElement(sdRelatedArtifact, edUrl, true);
        }

        // correct issues in FHIR 6.0.0-ballot2
        if ((_info.MainPackageId == "hl7.fhir.r6.core") && (_info.MainPackageVersion == "6.0.0-ballot2"))
        {
            if (_info.ResourcesByName.TryGetValue("TestScript", out StructureDefinition? sdTestScript))
            {
                if (sdTestScript.cgTryGetElementById("TestScript.setup.action.common.parameter", out ElementDefinition? edSetupCommonParameter))
                {
                    // Set the class name to use for this new backbone element
                    edSetupCommonParameter.AddExtension("http://hl7.org/fhir/StructureDefinition/structuredefinition-explicit-type-name", new FhirString("SetupActionCommonParameter"));
                }
                if (sdTestScript.cgTryGetElementById("TestScript.common.parameter", out ElementDefinition? edCommonParameter))
                {
                    // Set the class name to use for this new backbone element
                    edCommonParameter.AddExtension("http://hl7.org/fhir/StructureDefinition/structuredefinition-explicit-type-name", new FhirString("CommonParameter"));
                }
                if (sdTestScript.cgTryGetElementById("TestScript.setup.action.common", out ElementDefinition? edSetupActionCommon))
                {
                    // Set the class name to use for this new backbone element
                    edSetupActionCommon.AddExtension("http://hl7.org/fhir/StructureDefinition/structuredefinition-explicit-type-name", new FhirString("SetupActionCommon"));
                }
            }
        }
    }

    /// <summary>Writes a model information.</summary>
    /// <param name="writtenPrimitives">   The written primitives.</param>
    /// <param name="writtenComplexTypes">List of types of the written complexes.</param>
    /// <param name="writtenResources">   The written resources.</param>
    private void WriteModelInfo(
        Dictionary<string, WrittenModelInfo> writtenPrimitives,
        Dictionary<string, WrittenModelInfo> writtenComplexTypes,
        Dictionary<string, WrittenModelInfo> writtenResources)
    {
        string filename = Path.Combine(_exportDirectory, "Generated", "Template-ModelInfo.cs");

        using Stream stream = _generateHashesInsteadOfOutput
            ? new MemoryStream()
            : new FileStream(filename, FileMode.Create);
        using ExportStreamWriter writer = new(stream);

        if (_generateHashesInsteadOfOutput)
        {
            writer.NewLine = "\r\n";
        }

        _writer = writer;

        WriteGenerationComment();

        _writer.WriteLineIndented("using System;");
        _writer.WriteLineIndented("using System.Collections.Generic;");
        _writer.WriteLineIndented("using Hl7.Fhir.Introspection;");
        _writer.WriteLineIndented("using Hl7.Fhir.Validation;");
        _writer.WriteLineIndented("using System.Linq;");
        _writer.WriteLineIndented("using System.Runtime.Serialization;");
        _writer.WriteLine(string.Empty);

        WriteCopyright();

        WriteNamespaceOpen();

        WriteIndentedComment(
            "A class with methods to retrieve information about the\n" +
            "FHIR definitions based on which this assembly was generated.");

        _writer.WriteLineIndented("public partial class ModelInfo");

        // open class
        OpenScope();

        WriteSupportedResources(writtenResources.Values.Where(_supportedResourcesFilter));

        WriteFhirVersion();

        WriteFhirToCs(writtenPrimitives.Values.Where(_fhirToCsFilter), writtenComplexTypes.Values.Where(_fhirToCsFilter), writtenResources.Values.Where(_fhirToCsFilter));
        WriteCsToString(writtenPrimitives.Values.Where(_csToStringFilter), writtenComplexTypes.Values.Where(_csToStringFilter), writtenResources.Values.Where(_csToStringFilter));

        WriteSearchParameters();

        // close class
        CloseScope();

        WriteNamespaceClose();

        if (_generateHashesInsteadOfOutput)
        {
            writer.Flush();

            // generate the hash
            string hash = FileSystemUtils.GenerateSha256(stream);
            _fileHashes.Add(filename[_exportDirectory.Length..], hash);

            writer.Close();
        }
        else
        {
            writer.Flush();
            writer.Close();
        }
    }

    /// <summary>Writes the search parameters.</summary>
    private void WriteSearchParameters()
    {
        _writer.WriteLineIndented("public static List<SearchParamDefinition> SearchParameters = new List<SearchParamDefinition>()");
        OpenScope();

        foreach (StructureDefinition complex in _info.ResourcesByName.Values.OrderBy(c => c.Name))
        {
            IReadOnlyDictionary<string, SearchParameter> resourceSearchParams = _info.SearchParametersForBase(complex.Name);
            if (!resourceSearchParams.Any())
            {
                continue;
            }

            foreach (SearchParameter sp in resourceSearchParams.Values.OrderBy(s => s.Name))
            {
                if (sp.Experimental == true)
                {
                    continue;
                }

                string description;

                if ((!string.IsNullOrEmpty(sp.Description)) &&
                    sp.Description.StartsWith("Multiple", StringComparison.Ordinal))
                {
                    description = string.Empty;
                }
                else
                {
                    description = sp.Description;
                }

                string searchType = sp.Type == null
                    ? string.Empty
                    : FhirSanitizationUtils.SanitizedToConvention(sp.Type.GetLiteral()!, NamingConvention.PascalCase);

                string path = sp.cgXPath();
                if (!string.IsNullOrEmpty(path))
                {
                    string temp = path
                        .Replace("f:", string.Empty, StringComparison.Ordinal)
                        .Replace('/', '.')
                        .Replace('(', '[')
                        .Replace(')', ']');

                    IEnumerable<string> split = temp
                        .Split(_splitChars, StringSplitOptions.RemoveEmptyEntries)
                        .Where(s => s.StartsWith(complex.Name + ".", StringComparison.Ordinal));

                    path = "\"" + string.Join("\", \"", split) + "\", ";
                }

                string target;

                if (!sp.Target.Any())
                {
                    target = string.Empty;
                }
                else
                {
                    SortedSet<string> sc = [];

                    foreach (string t in sp.Target.Select(t => t.GetLiteral()!))
                    {
                        sc.Add("ResourceType." + t);
                    }

                    // HACK: for http://hl7.org/fhir/SearchParameter/clinical-encounter,
                    // none of the base resources have EpisodeOfCare as target, except
                    // Procedure and DeviceRequest. There is no way you can see this from the
                    // source data we generate this from, afaik, so we need to make
                    // a special case here.
                    // Brian P reported that there are many such exceptions - but this one
                    // was reported as a bug. Again, there is no way to know this from our
                    // inputs, so this will remain manually maintained input.
                    if (sp.Id == "clinical-encounter")
                    {
                        if (_info.FhirSequence == FhirReleases.FhirSequenceCodes.STU3)
                        {
                            if (complex.Name != "Procedure" && complex.Name != "DeviceRequest")
                            {
                                sc.Remove("ResourceType.EpisodeOfCare");
                            }
                        }
                        else
                        {
                            if (complex.Name != "DocumentReference")
                            {
                                sc.Remove("ResourceType.EpisodeOfCare");
                            }
                        }
                    }

                    target = ", Target = new ResourceType[] { " + string.Join(", ", sc) + ", }";
                }

                string xpath = string.IsNullOrEmpty(sp.cgXPath()) ? string.Empty : ", XPath = \"" + sp.cgXPath() + "\"";
                string expression = string.IsNullOrEmpty(sp.Expression) ? string.Empty : ", Expression = \"" + sp.Expression + "\"";
                string urlComponent = $", Url = \"{sp.Url}\"";

                string[] components = sp.Component?.Select(c => $"""new SearchParamComponent("{c.Definition}", "{c.Expression}")""").ToArray() ?? [];
                string strComponents = (components.Length > 0) ? $", Component = new SearchParamComponent[] {{ {string.Join(",", components)} }}" : string.Empty;

                _writer.WriteLineIndented(
                    $"new SearchParamDefinition() " +
                        $"{{" +
                        $" Resource = \"{complex.Name}\"," +
                        $" Name = \"{sp.Name}\"," +
                        $" Code = \"{sp.Code}\"," +
                        (_info.FhirSequence == FhirReleases.FhirSequenceCodes.STU3 ?
                            $" Description = @\"{SanitizeForMarkdown(description)}\"," :
                            $" Description = new Markdown(@\"{SanitizeForMarkdown(description)}\"),") +
                        $" Type = SearchParamType.{searchType}," +
                        $" Path = new string[] {{ {path}}}" +
                        target +
                        xpath +
                        expression +
                        urlComponent +
                        strComponents +
                        $" }},");
            }
        }

        CloseScope(true);
    }

    /// <summary>Sanitize for markdown.</summary>
    /// <param name="value">The value.</param>
    private static string SanitizeForMarkdown(string value)
    {
        if (string.IsNullOrEmpty(value))
        {
            return string.Empty;
        }

        return value.Replace("\"", "\"\"").Replace("\r", @"\r").Replace("\n", @"\n");
    }

    /// <summary>Writes the C# to FHIR map dictionary.</summary>
    /// <param name="writtenPrimitives">  The written primitives.</param>
    /// <param name="writtenComplexTypes">List of types of the written complexes.</param>
    /// <param name="writtenResources">   The written resources.</param>
    private void WriteCsToString(
        IEnumerable<WrittenModelInfo> writtenPrimitives,
        IEnumerable<WrittenModelInfo> writtenComplexTypes,
        IEnumerable<WrittenModelInfo> writtenResources)
    {
        _writer.WriteLineIndented("public static Dictionary<Type,string> FhirCsTypeToString = new Dictionary<Type,string>()");
        OpenScope();

        foreach (WrittenModelInfo type in writtenPrimitives.Concat(writtenComplexTypes).OrderBy(t => t.FhirName))
        {
            _writer.WriteLineIndented($"{{ typeof({type.CsName}), \"{type.FhirName}\" }},");
        }

        _writer.WriteLine(string.Empty);

        foreach (WrittenModelInfo type in writtenResources.OrderBy(t => t.FhirName))
        {
            _writer.WriteLineIndented($"{{ typeof({type.CsName}), \"{type.FhirName}\" }},");
        }

        CloseScope(true);
    }

    /// <summary>Writes the FHIR to C# map dictionary.</summary>
    /// <param name="writtenPrimitives">  The written primitives.</param>
    /// <param name="writtenComplexTypes">List of types of the written complexes.</param>
    /// <param name="writtenResources">   The written resources.</param>
    private void WriteFhirToCs(
        IEnumerable<WrittenModelInfo> writtenPrimitives,
        IEnumerable<WrittenModelInfo> writtenComplexTypes,
        IEnumerable<WrittenModelInfo> writtenResources)
    {
        _writer.WriteLineIndented("public static Dictionary<string,Type> FhirTypeToCsType = new Dictionary<string,Type>()");
        OpenScope();

        foreach (WrittenModelInfo type in writtenPrimitives.Concat(writtenComplexTypes).OrderBy(t => t.FhirName))
        {
            _writer.WriteLineIndented($"{{ \"{type.FhirName}\", typeof({type.CsName}) }},");
        }

        _writer.WriteLine(string.Empty);

        foreach (WrittenModelInfo type in writtenResources.OrderBy(t => t.FhirName))
        {
            _writer.WriteLineIndented($"{{ \"{type.FhirName}\", typeof({type.CsName}) }},");
        }

        CloseScope(true);
    }

    /// <summary>Writes the FHIR version.</summary>
    private void WriteFhirVersion()
    {
        _writer.WriteLineIndented("public static string Version");
        OpenScope();
        _writer.WriteLineIndented($"get {{ return \"{_info.FhirVersionLiteral}\"; }}");
        CloseScope();
    }

    /// <summary>Writes the supported resources dictionary.</summary>
    /// <param name="resources">The written resources.</param>
    private void WriteSupportedResources(IEnumerable<WrittenModelInfo> resources)
    {
        _writer.WriteLineIndented("public static List<string> SupportedResources = new List<string>()");
        OpenScope();

        foreach (WrittenModelInfo wmi in resources.OrderBy(s => s.FhirName))
        {
            _writer.WriteLineIndented($"\"{wmi.FhirName}\",");
        }

        CloseScope(true);
    }

    /// <summary>Writes the shared enums.</summary>
    private void WriteSharedValueSets(GenSubset subset)
    {
        HashSet<string> usedEnumNames = [];

        string filename = Path.Combine(_exportDirectory, "Generated", "Template-Bindings.cs");

        using Stream stream = _generateHashesInsteadOfOutput
            ? new MemoryStream()
            : new FileStream(filename, FileMode.Create);
        using ExportStreamWriter writer = new(stream);

        if (_generateHashesInsteadOfOutput)
        {
            writer.NewLine = "\r\n";
        }

        _writer = writer;

        WriteHeaderBasic();
        WriteNamespaceOpen();

        // traverse all versions of all value sets
        foreach ((string unversionedUrl, string[] versions) in _info.ValueSetVersions.OrderBy(kvp => kvp.Key))
        {
            if (ExclusionSet.Contains(unversionedUrl))
            {
                continue;
            }

            // traverse value sets starting with highest version
            foreach (string vsVersion in versions.OrderDescending())
            {
                if (!_info.TryGetValueSet(unversionedUrl, vsVersion, out ValueSet? vs))
                {
                    continue;
                }

                IEnumerable<StructureElementCollection> coreBindings = _info.CoreBindingsForVs(vs.Url).ToList();
                Hl7.Fhir.Model.BindingStrength? strongestBinding = _info.StrongestBinding(coreBindings);

                if (strongestBinding != Hl7.Fhir.Model.BindingStrength.Required)
                {
                    /* Since required bindings cannot be extended, those are the only bindings that
                        can be represented using enums in the POCO classes (using <c>Code&lt;T&gt;</c>). All other coded members
                        use <c>Code</c>, <c>Coding</c> or <c>CodeableConcept</c>.
                        Consequently, we only need to generate enums for valuesets that are used as
                        required bindings anywhere in the data model. */
                    continue;
                }

                IEnumerable<string> referencedBy = coreBindings.cgExtractBaseTypes(_info);

                if ((referencedBy.Count() < 2) && !ExplicitSharedValueSets.Contains((_info.FhirSequence.ToString(), vs.Url)))
                {
                    /* ValueSets that are used in a single POCO are generated as a nested enum inside that
                        * POCO, not here in the shared valuesets */

                    continue;
                }

                // If this is a shared valueset that will be generated in the base or conformance subset,
                // don't also generate it here.
                bool writeValueSet =
                    (subset.HasFlag(GenSubset.Satellite) && !(_baseSubsetValueSets.Contains(vs.Url) || _conformanceSubsetValueSets.Contains(vs.Url)))
                    || subset.HasFlag(GenSubset.Conformance) && _conformanceSubsetValueSets.Contains(vs.Url)
                    || subset.HasFlag(GenSubset.Base) && _baseSubsetValueSets.Contains(vs.Url);

                if (!WriteEnum(vs, string.Empty, usedEnumNames, silent: !writeValueSet))
                {
                    // value set could not be written (e.g., could not be expanded)
                    Console.WriteLine($"Wanted to write an enum for ValueSet {vs.Url}, but could not.");
                    continue;
                }

                if (writeValueSet)
                {
                    _modelWriter.WriteLineIndented($"// Generated Shared Enumeration: {_writtenValueSets[vs.Url].ValueSetName} ({vs.Url})");
                }
                else
                {
                    _modelWriter.WriteLineIndented($"// Deferred generation of Shared Enumeration (will be generated in another subset): {_writtenValueSets[vs.Url].ValueSetName} ({vs.Url})");
                }

                _modelWriter.IncreaseIndent();

                foreach (string path in coreBindings.SelectMany(ec => ec.Elements.Select(e => e)).Order(ElementDefinitionComparer.Instance).Select(e => e.Path))
                {
                    string name = path.Split('.')[0];

                    if (_info.ComplexTypesByName.ContainsKey(name))
                    {
                        _modelWriter.WriteLineIndented($"// Used in model class (type): {path}");
                        continue;
                    }

                    _modelWriter.WriteLineIndented($"// Used in model class (resource): {path}");
                }

                _modelWriter.DecreaseIndent();
                _modelWriter.WriteLine(string.Empty);
            }
        }

        WriteNamespaceClose();

        if (_generateHashesInsteadOfOutput)
        {
            writer.Flush();

            // generate the hash
            string hash = FileSystemUtils.GenerateSha256(stream);
            _fileHashes.Add(filename[_exportDirectory.Length..], hash);

            writer.Close();
        }
        else
        {
            writer.Flush();
            writer.Close();
        }
    }

    private void WriteInterfaces(
        IEnumerable<StructureDefinition> complexes,
        ref Dictionary<string, WrittenModelInfo> writtenModels,
        GenSubset subset)
    {
        foreach (StructureDefinition complex in complexes.OrderBy(c => c.Name))
        {
            //if (_exclusionSet.Contains(complex.Name))
            //{
            //    continue;
            //}

            // for now, we only generate interfaces when running in the satellite configuration
            if (subset.HasFlag(GenSubset.Satellite))
            {
                WriteInterface(complex, ref writtenModels, subset);
            }
        }
    }

    private void WriteInterface(
        StructureDefinition complex,
        ref Dictionary<string, WrittenModelInfo> writtenModels,
        GenSubset subset)
    {
        string exportName = "I" + complex.Name.ToPascalCase();
        string filename = Path.Combine(_exportDirectory, "Generated", $"{exportName}.cs");

        _modelWriter.WriteLineIndented($"// {exportName}.cs");

        using Stream stream = _generateHashesInsteadOfOutput
            ? new MemoryStream()
            : new FileStream(filename, FileMode.Create);
        using ExportStreamWriter writer = new(stream);

        if (_generateHashesInsteadOfOutput)
        {
            writer.NewLine = "\r\n";
        }

        _writer = writer;

        WriteHeaderComplexDataType();

        WriteNamespaceOpen();

        WriteInterfaceComponent(complex.cgComponent(), exportName, subset, ref writtenModels);

        WriteNamespaceClose();

        WriteFooter();

        if (_generateHashesInsteadOfOutput)
        {
            writer.Flush();

            // generate the hash
            string hash = FileSystemUtils.GenerateSha256(stream);
            _fileHashes.Add(filename[_exportDirectory.Length..], hash);

            writer.Close();
        }
        else
        {
            writer.Flush();
            writer.Close();
        }
    }


    /// <summary>Write C# classes for FHIR resources.</summary>
    /// <param name="complexes">    The complex data types.</param>
    /// <param name="writtenModels">[in,out] The written models.</param>
    /// <param name="subset"></param>
    private void WriteResources(
        IEnumerable<StructureDefinition> complexes,
        ref Dictionary<string, WrittenModelInfo> writtenModels,
        GenSubset subset)
    {
        foreach (StructureDefinition complex in complexes.OrderBy(c => c.Name))
        {
            if (ExclusionSet.Contains(complex.Name))
            {
                continue;
            }

            if ((subset.HasFlag(GenSubset.Base) && _baseSubsetResourceTypes.Contains(complex.Name)) ||
                (subset.HasFlag(GenSubset.Conformance) && _conformanceSubsetResourceTypes.Contains(complex.Name)) ||
                (subset.HasFlag(GenSubset.Satellite) && !_baseSubsetResourceTypes.Concat(_conformanceSubsetResourceTypes).Contains(complex.Name)))
            {
                WriteResource(complex, ref writtenModels, subset);
            }
        }
    }

    /// <summary>Write a C# class for a FHIR resource.</summary>
    /// <param name="complex">      The complex data type.</param>
    /// <param name="writtenModels">[in,out] The written models.</param>
    /// <param name="subset"></param>
    private void WriteResource(
        StructureDefinition complex,
        ref Dictionary<string, WrittenModelInfo> writtenModels,
        GenSubset subset)
    {
        string exportName = complex.Name.ToPascalCase();

        writtenModels.Add(
            complex.Name,
            new WrittenModelInfo(FhirName: complex.Name, CsName: $"{Namespace}.{exportName}",
                IsAbstract: complex.Abstract == true));

        string filename = Path.Combine(_exportDirectory, "Generated", $"{exportName}.cs");

        _modelWriter.WriteLineIndented($"// {exportName}.cs");

        using Stream stream = _generateHashesInsteadOfOutput
            ? new MemoryStream()
            : new FileStream(filename, FileMode.Create);
        using ExportStreamWriter writer = new(stream);

        if (_generateHashesInsteadOfOutput)
        {
            writer.NewLine = "\r\n";
        }

        _writer = writer;

        WriteHeaderComplexDataType();

        WriteNamespaceOpen();

        WriteComponent(complex.cgComponent(), exportName, true, subset);

        WriteNamespaceClose();

        WriteFooter();

        if (_generateHashesInsteadOfOutput)
        {
            writer.Flush();

            // generate the hash
            string hash = FileSystemUtils.GenerateSha256(stream);
            _fileHashes.Add(filename[_exportDirectory.Length..], hash);

            writer.Close();
        }
        else
        {
            writer.Flush();
            writer.Close();
        }
    }

    /// <summary>Writes the complex data types.</summary>
    /// <param name="complexes">    The complex data types.</param>
    /// <param name="writtenModels">[in,out] The written models.</param>
    /// <param name="subset"></param>
    private void WriteComplexDataTypes(
        IEnumerable<StructureDefinition> complexes,
        ref Dictionary<string, WrittenModelInfo> writtenModels,
        GenSubset subset)
    {
        foreach (StructureDefinition complex in complexes.OrderBy(c => c.Name))
        {
            if (ExclusionSet.Contains(complex.Name))
            {
                continue;
            }

            if ((subset.HasFlag(GenSubset.Base) && _baseSubsetComplexTypes.Contains(complex.Name)) ||
                (subset.HasFlag(GenSubset.Conformance) && _conformanceSubsetComplexTypes.Contains(complex.Name)) ||
                (subset.HasFlag(GenSubset.Satellite) && !_baseSubsetComplexTypes.Concat(_conformanceSubsetComplexTypes).Contains(complex.Name)))
            {
                WriteComplexDataType(complex, ref writtenModels, subset);
            }
        }
    }

    /// <summary>Writes a complex data type.</summary>
    /// <param name="complex">      The complex data type.</param>
    /// <param name="writtenModels">[in,out] The written models.</param>
    /// <param name="subset"></param>
    private void WriteComplexDataType(
        StructureDefinition complex,
        ref Dictionary<string, WrittenModelInfo> writtenModels,
        GenSubset subset)
    {
        string exportName = complex.Name.ToPascalCase();

        if (TypeNameMappings.TryGetValue(exportName, out string? value))
        {
            exportName = value;
        }

        writtenModels.Add(
            complex.Name,
            new WrittenModelInfo(FhirName: complex.Name, CsName: $"{Namespace}.{exportName}",
                IsAbstract: complex.Abstract == true));

        string filename = Path.Combine(_exportDirectory, "Generated", $"{exportName}.cs");

        _modelWriter.WriteLineIndented($"// {exportName}.cs");

        using Stream stream = _generateHashesInsteadOfOutput
            ? new MemoryStream()
            : new FileStream(filename, FileMode.Create);
        using ExportStreamWriter writer = new(stream);

        if (_generateHashesInsteadOfOutput)
        {
            writer.NewLine = "\r\n";
        }

        _writer = writer;

        WriteHeaderComplexDataType();

        WriteNamespaceOpen();

        WriteComponent(complex.cgComponent(), exportName, false, subset);

        WriteNamespaceClose();

        WriteFooter();

        if (_generateHashesInsteadOfOutput)
        {
            writer.Flush();

            // generate the hash
            string hash = FileSystemUtils.GenerateSha256(stream);
            _fileHashes.Add(filename[_exportDirectory.Length..], hash);

            writer.Close();
        }
        else
        {
            writer.Flush();
            writer.Close();
        }
    }

    private void WriteInterfaceComponent(
        ComponentDefinition complex,
        string exportName,
        GenSubset subset,
        ref Dictionary<string, WrittenModelInfo> writtenModels)
    {
        string complexName = complex.cgName();

        List<WrittenElementInfo> exportedElements = [];

        WriteIndentedComment($"{complex.Element.Short}");

        StructureDefinition? parentInterface = _info.GetParentInterface(complex.Structure);

        if (parentInterface == null)
        {
            _writer.WriteLineIndented($"public interface {exportName}");
        }
        else
        {
            string parentInterfaceExportName = "I" + parentInterface.Name.ToPascalCase();

            _writer.WriteLineIndented(
                $"public interface" +
                    $" {exportName}" +
                    $" : {Namespace}.{parentInterfaceExportName}");
        }


        // open class
        OpenScope();

        // right now, no interfaces have components - TODO: determine naming convention if this comes up
        //foreach (ComponentDefinition component in complex.cgChildComponents(_info))
        //{
        //    string componentExportName;
        //    if (string.IsNullOrEmpty(component.cgExplicitName()))
        //    {
        //        componentExportName =
        //            $"{component.cgName(NamingConvention.PascalCase)}Component";
        //    }
        //    else
        //    {
        //        // Consent.provisionActorComponent is explicit lower case...
        //        componentExportName =
        //            $"{component.cgExplicitName()}" +
        //            $"Component";
        //    }
        //    WriteBackboneComponent(
        //        component,
        //        componentExportName,
        //        exportName,
        //        subset);
        //}

        WriteInterfaceElements(complex, exportName, ref exportedElements);

        // close class
        CloseScope();

        // get the list of resources that implement this interface
        foreach (StructureDefinition resourceSd in _info.ResourcesForInterface(complex.Structure).OrderBy(s => s.Name))
        {
            // check if this is a model we have written (do not write for resources out of our subset)
            if (!writtenModels.ContainsKey(resourceSd.Name))
            {
                continue;
            }

            string resourceExportName = resourceSd.Name.ToPascalCase();

            _writer.WriteLineIndented($"public partial class {resourceExportName} : {exportName}");

            // open class
            OpenScope();

            // get the elements for this resource and put them into a dictionary for easy lookup.
            // note that we can restrict to top level since interfaces are currently only top level
            // use the name as determined by BuildElementInfo for the key
            Dictionary<string, ElementDefinition> resourceElements = resourceSd.cgElements(topLevelOnly: true)
                .ToDictionary(e => e.cgName(removeChoiceMarker: true));

            // iterate over the elements of the interface we exported
            foreach (WrittenElementInfo interfaceEi in exportedElements)
            {
                string pn = exportName + "." + interfaceEi.PropertyName;

                WrittenElementInfo? resourceEi = null;
                if (resourceElements.TryGetValue(interfaceEi.FhirElementName ?? string.Empty, out ElementDefinition? resourceEd))
                {
                    resourceEi = BuildElementInfo(resourceExportName, resourceEd);
                }

                WriteInterfaceElementGettersAndSetters(
                    resourceExportName,
                    resourceEd,
                    resourceEi,
                    exportName,
                    interfaceEi);
            }

            // close class
            CloseScope();
        }
    }

    private void WriteInterfaceElementGettersAndSetters(
        string resourceExportName,
        ElementDefinition? resourceEd,
        WrittenElementInfo? resourceEi,
        string interfaceExportName,
        WrittenElementInfo interfaceEi)
    {
        string pn = interfaceExportName + "." + interfaceEi.PropertyName;
        string rt = resourceEi?.PropertyType.PropertyTypeString ?? string.Empty;
        string it = interfaceEi.PropertyType.PropertyTypeString;

        if ((resourceEd == null) || (resourceEi == null))
        {
            _writer.WriteLineIndented("[IgnoreDataMember]");
            _writer.WriteLineIndented($"{it} {pn}");
            OpenScope();
            _writer.WriteLineIndented($"get {{ return null; }}");
            _writer.WriteLineIndented($"set {{ throw new NotImplementedException(\"Resource {resourceExportName} does not implement {interfaceExportName}.{interfaceEi.FhirElementName}\");}}");
            CloseScope();
        }
        else if (interfaceEi.PropertyType.PropertyTypeString == resourceEi.PropertyType.PropertyTypeString)
        {
            _writer.WriteLineIndented("[IgnoreDataMember]");
            _writer.WriteLineIndented($"{it} {pn}" +
                $" {{" +
                $" get => {resourceEi.PropertyName};" +
                $" set {{ {resourceEi.PropertyName} =  value; }}" +
                $" }}");
            _writer.WriteLine();
        }
        // a resource is allowed to have a scalar in place of a list
        else if ((interfaceEi.PropertyType is ListTypeReference interfaceLTR) &&
            (interfaceLTR.Element.PropertyTypeString == resourceEi.PropertyType.PropertyTypeString))
        {
            _writer.WriteLineIndented("[IgnoreDataMember]");
            _writer.WriteLineIndented($"{it} {pn}");
            OpenScope();
            //_writer.WriteLineIndented($"get {{ return new {it}() {{ {resourceEi.PropertyName} }}; }}");
            _writer.WriteLineIndented("get");
            OpenScope();        // getter
            _writer.WriteLineIndented($"if ({resourceEi.PropertyName} == null) return new {it}();");
            _writer.WriteLineIndented($"return new {it}() {{ {resourceEi.PropertyName} }};");
            CloseScope();       // getter

            _writer.WriteLineIndented("set");
            OpenScope();
            _writer.WriteLineIndented($"if (value.Count == 0) {{ {resourceEi.PropertyName} = null; }}");
            _writer.WriteLineIndented($"else if (value.Count == 1) {{ {resourceEi.PropertyName} = value.First(); }}");
            _writer.WriteLineIndented($"else {{ throw new NotImplementedException(\"Resource {resourceExportName} can only have a single {pn} value\"); }}");
            CloseScope();

            CloseScope();
        }
        else
        {
            WriteIndentedComment(
                $"{resourceExportName}.{resourceEi.PropertyName} ({resourceEi.PropertyType.PropertyTypeString}) is incompatible with\n" +
                $"{interfaceExportName}.{interfaceEi.FhirElementName} ({interfaceEi.PropertyType.PropertyTypeString})",
                isSummary: false,
                isRemarks: true);
            _writer.WriteLineIndented("[IgnoreDataMember]");
            _writer.WriteLineIndented($"{it} {pn}");
            OpenScope();
            _writer.WriteLineIndented($"get {{ return null; }}");
            _writer.WriteLineIndented($"set {{ throw new NotImplementedException(\"{resourceExportName}.{resourceEi.PropertyName} " +
                                      $"({resourceEi.PropertyType.PropertyTypeString}) is incompatible with" +
                                      $" {interfaceExportName}.{interfaceEi.FhirElementName} ({interfaceEi.PropertyType.PropertyTypeString})\");}}");
            CloseScope();
        }

        if (!TryGetPrimitiveType(interfaceEi.PropertyType, out PrimitiveTypeReference? interfacePtr))
        {
            return;
        }

        string ppn = interfaceExportName + "." + interfaceEi.PrimitiveHelperName;
        string prt = (resourceEi?.PropertyType is PrimitiveTypeReference rPTR) ? rPTR.ConveniencePropertyTypeString : string.Empty;
        string pit = interfacePtr.ConveniencePropertyTypeString;

        if ((resourceEd == null) || (resourceEi == null))
        {
            _writer.WriteLineIndented("[IgnoreDataMember]");
            _writer.WriteLineIndented($"{pit} {ppn}");
            OpenScope();
            _writer.WriteLineIndented($"get {{ return null; }}");
            _writer.WriteLineIndented($"set {{ throw new NotImplementedException(\"Resource {resourceExportName}" +
                                      $" does not implement {interfaceExportName}.{interfaceEi.FhirElementName}\");}}");
            CloseScope();
        }
        else if (interfaceEi.PropertyType == resourceEi.PropertyType)
        {
            _writer.WriteLineIndented("[IgnoreDataMember]");
            _writer.WriteLineIndented($"{pit} {ppn}" +
                $" {{" +
                $" get => {resourceEi.PrimitiveHelperName};" +
                $" set {{ {resourceEi.PrimitiveHelperName} =  value; }}" +
                $" }}");
            _writer.WriteLine();
        }
        // a resource is allowed to have a scalar in place of a list
        //else if (interfaceEi.PropertyType == "List<" + resourceEi.PropertyType + ">")
        else if (interfaceEi.PropertyType is ListTypeReference)
        {
            _writer.WriteLineIndented("[IgnoreDataMember]");
            _writer.WriteLineIndented($"{pit} {ppn}");
            OpenScope();
            _writer.WriteLineIndented($"get {{ return new {pit}() {{ {resourceEi.PropertyType.PropertyTypeString} }}; }}");

            _writer.WriteLineIndented("set");
            OpenScope();
            _writer.WriteLineIndented($"if (value.Count == 1) {{ {resourceEi.PrimitiveHelperName} = value.First(); }}");
            _writer.WriteLineIndented($"else {{ throw new NotImplementedException(\"Resource {resourceExportName} can only have a single {ppn} value\"); }}");
            CloseScope();

            CloseScope();
        }
        else
        {
            _writer.WriteLineIndented($"// {resourceExportName}.{resourceEi.PropertyName} ({prt}) is incompatible with {interfaceExportName}.{interfaceEi.FhirElementName} ({pit})");
            _writer.WriteLineIndented("[IgnoreDataMember]");
            _writer.WriteLineIndented($" {pit} {ppn}");
            OpenScope();
            _writer.WriteLineIndented($"get {{ return null; }}");
            _writer.WriteLineIndented($"set {{ throw new NotImplementedException(\"{resourceExportName}.{resourceEi.PropertyName} ({resourceEi.PropertyType.PropertyTypeString}) is incompatible with {interfaceExportName}.{interfaceEi.FhirElementName} ({interfaceEi.PropertyType.PropertyTypeString})\");}}");
            CloseScope();
        }
    }

    private void WriteInterfaceElements(
        ComponentDefinition complex,
        string exportedComplexName,
        ref List<WrittenElementInfo> exportedElements)
    {
        IOrderedEnumerable<ElementDefinition> elementsToGenerate = complex.cgGetChildren()
            .Where(e => !e.cgIsInherited(complex.Structure))
            .OrderBy(e => e.cgFieldOrder());

        string structureName = complex.cgName();

        foreach (ElementDefinition element in elementsToGenerate)
        {
            WrittenElementInfo ei = BuildElementInfo(exportedComplexName, element);
            exportedElements.Add(ei);

            string name = element.cgName(removeChoiceMarker: true);
            string? since = _sinceAttributes.GetValueOrDefault(element.Path);
            (string, string)? until = _untilAttributes.TryGetValue(element.Path, out (string, string) u) ? u : default((string, string)?);

            string? description = MakeAttributeRemarkForNewOrDeprecatedProperties(name, element.Short.Replace("{{title}}", structureName), since, until);

            if (TryGetPrimitiveType(ei.PropertyType, out PrimitiveTypeReference? eiPtr))
            {
                WriteIndentedComment(element.Short.Replace("{{title}}", structureName));
                _writer.WriteLineIndented($"/// <remarks>This uses the native .NET datatype, rather than the FHIR equivalent</remarks>");
                _writer.WriteLineIndented($"{eiPtr.ConveniencePropertyTypeString} {ei.PrimitiveHelperName} {{ get; set; }}");
                _writer.WriteLine();
            }

            if (description != null) WriteIndentedComment(description);
            _writer.WriteLineIndented($"{ei.PropertyType.PropertyTypeString ?? string.Empty} {ei.PropertyName} {{ get; set; }}");
            _writer.WriteLine();
        }
    }

    private void WriteComponentComment(ComponentDefinition cd)
    {
        List<string> strings = [];

        if (!string.IsNullOrEmpty(cd.Element.Short))
        {
            strings.Add(cd.Element.Short);
        }

        if (!string.IsNullOrEmpty(cd.Element.Definition) &&
            !cd.Element.Definition.Equals(cd.Element.Short, StringComparison.Ordinal) &&
            !cd.Element.Definition.Equals(cd.Element.Short + ".", StringComparison.Ordinal))
        {
            strings.Add(cd.Element.Definition);
        }

        if (!string.IsNullOrEmpty(cd.Element.Comment) &&
            !cd.Element.Comment.Equals(cd.Element.Short, StringComparison.Ordinal) &&
            !cd.Element.Comment.Equals(cd.Element.Definition, StringComparison.Ordinal))
        {
            strings.Add(cd.Element.Comment);
        }

        switch (strings.Count)
        {
            case 0:
                WriteIndentedComment("MISSING DESCRIPTION");
                return;

            case 1:
                WriteIndentedComment(strings[0]);
                return;

            case 2:
                WriteIndentedComment(strings[0]);
                WriteIndentedComment(strings[1], isSummary: false, isRemarks: true);
                return;

            case 3:
                WriteIndentedComment(strings[0]);
                WriteIndentedComment(string.Join("\n", strings.Skip(1)), isSummary: false, isRemarks: true);
                return;
        }
    }

    /// <summary>Writes a component.</summary>
    /// <param name="complex">              The complex data type.</param>
    /// <param name="exportName">           Name of the export.</param>
    /// <param name="isResource">           True if is resource, false if not.</param>
    /// <param name="depth">                The depth.</param>
    /// <param name="subset"></param>
    private void WriteComponent(
        ComponentDefinition complex,
        string exportName,
        bool isResource,
        GenSubset subset)
    {
        string complexName = complex.cgName();
        bool isAbstract = complex.Structure.Abstract == true;

        List<WrittenElementInfo> exportedElements = [];

        WriteComponentComment(complex);
        WriteSerializable();

        string fhirTypeConstructor = $"\"{complexName}\",\"{complex.cgUrl()}\"";
        _writer.WriteLineIndented($"[FhirType({fhirTypeConstructor})]");

        var isPatientClass = false;

        if (complex.cgBaseTypeName(_info, false) == "Quantity")
        {
            // Constrained quantities are handled differently
            WriteConstrainedQuantity(complex, exportName);
            return;
        }

        string abstractFlag = isAbstract ? " abstract" : string.Empty;
        List<string> interfaces = [];

        if (_cqlModelInfo?.patientClassName != null)
        {
            // Just skip the model alias, I am currently not bothered enough to be more precise
            var className = _cqlModelInfo.patientClassName.Split('.')[1];
            isPatientClass = complexName == className;
        }

        if (isPatientClass) interfaces.Add($"{Namespace}.IPatient");

        ElementDefinition? identifierElement = null;

        if (isResource)
        {
            identifierElement = complex.cgGetChildren(includeDescendants: false).SingleOrDefault(isIdentifierProperty);
            if (identifierElement != null)
            {
                if (identifierElement.cgIsArray())
                    interfaces.Add("IIdentifiable<List<Identifier>>");
                else
                    interfaces.Add("IIdentifiable<Identifier>");
            }
        }

        var primaryCodeElementInfo = isResource ? getPrimaryCodedElementInfo(complex, exportName) : null;

        if (primaryCodeElementInfo != null)
        {
            interfaces.Add($"ICoded<{primaryCodeElementInfo.PropertyType.PropertyTypeString}>");
        }

        var modifierElement = complex.cgGetChild("modifierExtension");
        if (modifierElement != null)
        {
            if (!modifierElement.cgIsInherited(complex.Structure))
            {
                interfaces.Add($"{Namespace}.IModifierExtendable");
            }
        }

        string interfacesSuffix = interfaces.Count != 0 ? $", {string.Join(", ", interfaces)}" : string.Empty;
        string classDeclaration = $"public{abstractFlag} partial class" +
                                  $" {exportName}";

        if (complex.Structure.BaseDefinition is not null)
        {
            classDeclaration +=
                $" : {Namespace}.{DetermineExportedBaseTypeName(complex.cgBaseTypeName(_info, false))}{interfacesSuffix}";
        }

        _writer.WriteLineIndented(classDeclaration);

        // open class
        OpenScope();

        if(complex.Structure.Abstract != true)
            WritePropertyTypeName(complex.cgName());

        string validationRegEx = complex.cgValidationRegEx();
        if (!string.IsNullOrEmpty(validationRegEx))
        {
            WriteIndentedComment(
                $"Must conform to pattern \"{validationRegEx}\"",
                false);

            _writer.WriteLineIndented($"public const string PATTERN = @\"{validationRegEx}\";");

            _writer.WriteLine(string.Empty);
        }

        WriteEnums(complex, exportName);

        // check for nested components
        foreach (ComponentDefinition component in complex.cgChildComponents(_info))
        {
            string componentExportName;

            if (string.IsNullOrEmpty(component.cgExplicitName()))
            {
                componentExportName =
                    $"{component.cgName(NamingConvention.PascalCase)}Component";
            }
            else
            {
                componentExportName =
                    $"{component.cgExplicitName()}" +
                    $"Component";
            }

            WriteBackboneComponent(
                component,
                componentExportName,
                exportName,
                subset);
        }

        WriteElements(complex, exportName, ref exportedElements, subset);

        if (identifierElement != null)
        {
            if (identifierElement.cgIsArray())
                _writer.WriteLineIndented("List<Identifier> IIdentifiable<List<Identifier>>.Identifier { get => Identifier; set => Identifier = value; }");
            else
                _writer.WriteLineIndented("Identifier IIdentifiable<Identifier>.Identifier { get => Identifier; set => Identifier = value; }");

            _writer.WriteLine(string.Empty);
        }

        if (primaryCodeElementInfo != null)
        {
            _writer.WriteLineIndented($"{primaryCodeElementInfo.PropertyType.PropertyTypeString} ICoded<{primaryCodeElementInfo.PropertyType.PropertyTypeString}>.Code {{ get => {primaryCodeElementInfo.PropertyName}; set => {primaryCodeElementInfo.PropertyName} = value; }}");
            _writer.WriteLineIndented($"IEnumerable<Coding> ICoded.ToCodings() => {primaryCodeElementInfo.PropertyName}.ToCodings();");
            _writer.WriteLine(string.Empty);
        }

        if (isPatientClass)
        {
            var birthdayProperty = exportedElements.SingleOrDefault(ee => ee.FhirElementName + ".value" == _cqlModelInfo?.patientBirthDatePropertyName);

            if (birthdayProperty != null)
            {
                _writer.WriteLineIndented($"Hl7.Fhir.Model.Date {Namespace}.IPatient.BirthDate => {birthdayProperty.PropertyName};");
                _writer.WriteLine(string.Empty);
            }
        }

        WriteCopyTo(exportName, exportedElements);

        if (!isAbstract || exportName == "Base")
        {
            WriteDeepCopy(exportName);
        }

        WriteCompareChildren(exportName, exportedElements);
        WriteDictionarySupport(exportName, exportedElements);

        // close class
        CloseScope();

        WrittenElementInfo? getPrimaryCodedElementInfo(ComponentDefinition complex, string exportName)
        {
            var primaryCodePath = _cqlModelClassInfo?.TryGetValue(complex.cgName(), out var classInfo) == true && !string.IsNullOrEmpty(classInfo.primaryCodePath)
                ? (complex.cgName() + "." + classInfo.primaryCodePath)
                : null;

            var elem = primaryCodePath != null ? (tryFindElementInComplex(complex, primaryCodePath, out var e) ? e : null) : null;
            var primaryCodeElementInfo = elem != null ? BuildElementInfo(exportName, elem) : null;

            if (primaryCodePath != null && primaryCodeElementInfo == null)
            {
                Console.WriteLine($"Warning: Cannot locate primary code path {primaryCodePath}, so no ICoded<T> was added to this type's signature.");
            }

            return primaryCodeElementInfo;
        }
    }

    private bool tryFindElementInComplex(ComponentDefinition component, string name, out ElementDefinition elem)
    {
        if (component.Structure.cgTryGetElementByPath(name, out elem!)) return true;
        if (component.Structure.cgTryGetElementByPath(name + "[x]", out elem!)) return true;

        return false;
    }

    private string DetermineExportedBaseTypeName(string baseTypeName)
    {
        // These two classes are more like interfaces, we treat their subclasses
        // as subclasses of DomainResource instead.
        if (baseTypeName == "MetadataResource" || baseTypeName == "CanonicalResource")
        {
            return "DomainResource";
        }

        if (_info.FhirSequence < FhirReleases.FhirSequenceCodes.R5)
        {
            // Promote R4 datatypes (all derived from Element/BackboneElement) to the right new subclass
            if (baseTypeName == "BackboneElement" && _info.FhirSequence > FhirReleases.FhirSequenceCodes.STU3)
            {
                return "BackboneType";
            }

            if (baseTypeName == "Element")
            {
                return "DataType";
            }
        }

        return baseTypeName;
    }

    private void WriteDictionarySupport(string exportName, List<WrittenElementInfo> exportedElements)
    {
        WriteDictionaryTryGetValue(exportName, exportedElements);
        WriteDictionaryTrySetValue(exportName, exportedElements);
        WriteDictionaryPairs(exportName, exportedElements);
    }

    private static string NullCheck(string propertyName, bool isList) =>
        propertyName + (isList ? "?.Any() == true" : " is not null");

    private void WriteDictionaryPairs(string exportName, List<WrittenElementInfo> exportedElements)
    {
        // Base implementation differs from subclasses and is hand-written code in a separate partical class
        if (exportName == "Base")
        {
            return;
        }

        if (!exportedElements.Any())
        {
            return;
        }

        _writer.WriteLineIndented("public override IEnumerable<KeyValuePair<string, object>> EnumerateElements()");
        OpenScope();
        _writer.WriteLineIndented("foreach (var kvp in base.EnumerateElements()) yield return kvp;");

        foreach (WrittenElementInfo info in exportedElements)
        {
            string elementProp = $"\"{info.FhirElementName}\"";
            _writer.WriteLineIndented($"if ({NullCheck(info.PropertyName, info.PropertyType is ListTypeReference)}) yield return new " +
                $"KeyValuePair<string,object>({elementProp},{info.PropertyName});");
        }

        CloseScope();
    }

    private void WriteDictionaryTryGetValue(string exportName, List<WrittenElementInfo> exportedElements)
    {
       // Base implementation differs from subclasses and is hand-written code in a separate partial class
       if (exportName == "Base")
       {
           return;
       }

        // Don't override anything if there are no additional elements.
        if (!exportedElements.Any())
        {
            return;
        }

        _writer.WriteLineIndented("public override bool TryGetValue(string key, out object value)");
        OpenScope();

        // switch
        _writer.WriteLineIndented("switch (key)");
        OpenScope();

        foreach (WrittenElementInfo info in exportedElements)
        {
            writeCase(info.FhirElementName, info.PropertyName, info.PropertyType is ListTypeReference);
        }

        void writeCase(string key, string propName, bool isList)
        {
            _writer.WriteLineIndented($"case \"{key}\":");
            _writer.IncreaseIndent();

            _writer.WriteLineIndented($"value = {propName};");
            _writer.WriteLineIndented($"return {NullCheck(propName, isList)};");

            _writer.DecreaseIndent();
        }

        _writer.WriteLineIndented("default:");
        _writer.IncreaseIndent();
        writeBaseTryGetValue();

        _writer.DecreaseIndent();

        // end switch
        CloseScope(includeSemicolon: false);

        CloseScope();

        void writeBaseTryGetValue() => _writer.WriteLineIndented("return base.TryGetValue(key, out value);");
    }


    private void WriteDictionaryTrySetValue(string exportName, List<WrittenElementInfo> exportedElements)
    {
        // Base implementation differs from subclasses and is hand-written code in a separate partical class
        if (exportName == "Base")
        {
            return;
        }

        // Don't override anything if there are no additional elements.
        if (!exportedElements.Any())
        {
            return;
        }

        _writer.WriteLineIndented("public override Base SetValue(string key, object value)");
        OpenScope();

        // switch
        _writer.WriteLineIndented("switch (key)");
        OpenScope();

        foreach (WrittenElementInfo info in exportedElements)
        {
            writeSetValueCase(info.FhirElementName, null,
                  $"{info.PropertyName} = ({info.PropertyType.PropertyTypeString})value;");

            // if (info.PropertyType is ListTypeReference ltr)
            // {
            //     writeSetValueCase(info.FhirElementName, $"value is IEnumerable<{ltr.Element.PropertyTypeString}> v",
            //         $"{info.PropertyName} = new {info.PropertyType.PropertyTypeString}(v);");
            // }
            // else
            // {
            //     writeSetValueCase(info.FhirElementName, $"value is {info.PropertyType.PropertyTypeString} v",
            //         $"{info.PropertyName} = v;");
            // }
            //
            // writeSetValueCase(info.FhirElementName, "value is null",
            //     $"{info.PropertyName} = null;");
        }

        void writeSetValueCase(string name, string? when, string statement)
        {
            _writer.WriteLineIndented(when is not null ? $"case \"{name}\" when {when}:" : $"case \"{name}\":");

            _writer.IncreaseIndent();

            _writer.WriteLineIndented(statement);
            _writer.WriteLineIndented($"return this;");
            _writer.DecreaseIndent();
        }

        _writer.WriteLineIndented("default:");
        _writer.IncreaseIndent();
        writeBaseTrySetValue();

        _writer.DecreaseIndent();

        // end switch
        CloseScope(includeSemicolon: false);

        CloseScope();

        void writeBaseTrySetValue() => _writer.WriteLineIndented("return base.SetValue(key, value);");
    }

    /// <summary>Writes the PairwiseEquality.</summary>
    /// <param name="exportName">      Name of the export.</param>
    /// <param name="exportedElements">The exported elements.</param>
    private void WriteCompareChildren(
        string exportName,
        List<WrittenElementInfo> exportedElements)
    {
        // Base implementation is hand-written code in a separate partial class.
        if (exportName == "Base")
        {
            return;
        }

        _writer.WriteLineIndented("public override bool CompareChildren(Base other, IEqualityComparer<Base> comparer)");

        OpenScope();
        _writer.WriteLineIndented($"var otherT = other as {exportName};");
        _writer.WriteLineIndented("if(otherT == null) return false;");
        _writer.WriteLine(string.Empty);

        _writer.WriteLineIndented("if(!base.CompareChildren(otherT, comparer)) return false;");

        foreach (WrittenElementInfo info in exportedElements)
        {
            if(info.PropertyType is CqlTypeReference)
            {
                _writer.WriteLineIndented(
                    $"if( {info.PropertyName} != otherT.{info.PropertyName} )" +
                        $" return false;");
            }
            else if (info.PropertyType is ListTypeReference)
            {
                _writer.WriteLineIndented(
                    $"if(!comparer.ListEquals({info.PropertyName}, otherT.{info.PropertyName}))" +
                    $" return false;");
            }
            else
            {
                _writer.WriteLineIndented(
                    $"if(!comparer.Equals({info.PropertyName}, otherT.{info.PropertyName}))" +
                    $" return false;");
            }
        }

        _writer.WriteLine(string.Empty);

        if (exportName == "PrimitiveType")
        {
            _writer.WriteLineIndented("var otherValue = otherT.ObjectValue;");

            _writer.WriteLineIndented("if (ObjectValue is byte[] bytes && otherValue is byte[] bytesOther)");
            _writer.IncreaseIndent();
            _writer.WriteLineIndented("return Enumerable.SequenceEqual(bytes, bytesOther);");
            _writer.DecreaseIndent();
            _writer.WriteLineIndented("else");
            _writer.IncreaseIndent();
            _writer.WriteLineIndented("return Equals(ObjectValue, otherT.ObjectValue);");
            _writer.DecreaseIndent();
            _writer.WriteLine(string.Empty);
        }
        else
            _writer.WriteLineIndented("return true;");

        CloseScope();
    }

    /// <summary>Writes a copy to.</summary>
    /// <exception cref="ArgumentException">Thrown when one or more arguments have unsupported or
    ///  illegal values.</exception>
    /// <param name="exportName">      Name of the export.</param>
    /// <param name="exportedElements">The exported elements.</param>
    private void WriteCopyTo(
        string exportName,
        List<WrittenElementInfo> exportedElements)
    {
        var specifier = exportName == "Base" ? "virtual" : "override";
        _writer.WriteLineIndented($"public {specifier} IDeepCopyable CopyTo(IDeepCopyable other)");
        OpenScope();
        _writer.WriteLineIndented($"var dest = other as {exportName};");
        _writer.WriteLine(string.Empty);

        _writer.WriteLineIndented("if (dest == null)");
        OpenScope();
        _writer.WriteLineIndented("throw new ArgumentException(\"Can only copy to an object of the same type\", \"other\");");
        CloseScope();

        if (exportName == "Base")
        {
            _writer.WriteLineIndented("if (_annotations is not null)");
            _writer.IncreaseIndent();
            _writer.WriteLineIndented("dest.annotations.AddRange(annotations);");
            _writer.DecreaseIndent();
            _writer.WriteLine(string.Empty);
        }
        else
        {
            _writer.WriteLineIndented("base.CopyTo(dest);");
        }

        foreach (WrittenElementInfo info in exportedElements)
        {
            if (info.PropertyType is ListTypeReference)
            {
                _writer.WriteLineIndented(
                    $"if({info.PropertyName}.Any())" +
                        $" dest.{info.PropertyName} = new {info.PropertyType.PropertyTypeString}({info.PropertyName}.DeepCopy());");
            }
            else
            {
                _writer.WriteLineIndented(
                    $"if({info.PropertyName} != null) dest.{info.PropertyName} = " +
                       (info.PropertyType is CqlTypeReference ?
                        $"{info.PropertyName};" :
                        $"({info.PropertyType.PropertyTypeString}){info.PropertyName}.DeepCopy();"));
            }
        }

        if (exportName == "PrimitiveType")
            _writer.WriteLineIndented("if (ObjectValue != null) dest.ObjectValue = ObjectValue;");

        _writer.WriteLineIndented("return dest;");

        CloseScope();
    }

    /// <summary>Writes a deep copy.</summary>
    /// <param name="exportName">Name of the export.</param>
    private void WriteDeepCopy(
        string exportName)
    {
        // Base implementation differs from subclasses.
        if (exportName == "Base")
        {
            _writer.WriteLineIndented("public virtual IDeepCopyable DeepCopy() =>");
            _writer.IncreaseIndent();
            _writer.WriteLineIndented("CopyTo((IDeepCopyable)Activator.CreateInstance(GetType())!);");
            _writer.DecreaseIndent();
            _writer.WriteLine(string.Empty);
            return;
        }

        _writer.WriteLineIndented("public override IDeepCopyable DeepCopy()");
        OpenScope();
        _writer.WriteLineIndented($"return CopyTo(new {exportName}());");
        CloseScope();
    }

    /// <summary>Writes a constrained quantity.</summary>
    /// <param name="complex">   The complex data type.</param>
    /// <param name="exportName">Name of the export.</param>
    private void WriteConstrainedQuantity(
        ComponentDefinition complex,
        string exportName)
    {
        _writer.WriteLineIndented(
            $"public partial class" +
                $" {exportName}" +
                $" : Quantity");

        // open class
        OpenScope();

        if(complex.Structure.Abstract != true)
            WritePropertyTypeName(complex.Structure.Name);

        _writer.WriteLineIndented("public override IDeepCopyable DeepCopy()");
        OpenScope();
        _writer.WriteLineIndented($"return CopyTo(new {exportName}());");
        CloseScope();

        //_writer.WriteLineIndented("// TODO: Add code to enforce these constraints:");
        //WriteComponentComment(complex);
        //WriteIndentedComment(complex.Structure.Purpose, isSummary: false, singleLine: true);

        // close class
        CloseScope();
    }

    private string capitalizeThoseSillyBackboneNames(string path) =>
        path.Length == 1 ? path :
               path.StartsWith('.') ?
                char.ToUpper(path[1]) + capitalizeThoseSillyBackboneNames(path.Substring(2))
                : path[0] + capitalizeThoseSillyBackboneNames(path.Substring(1));

    /// <summary>Writes a component.</summary>
    /// <param name="complex">              The complex data type.</param>
    /// <param name="exportName">           Name of the export.</param>
    /// <param name="parentExportName">     Name of the parent export.</param>
    /// <param name="subset"></param>
    private void WriteBackboneComponent(
        ComponentDefinition complex,
        string exportName,
        string parentExportName,
        GenSubset subset)
    {
        List<WrittenElementInfo> exportedElements = [];

        WriteComponentComment(complex);

        bool useConcatenationInName = complex.Structure.Name == "Citation";
        string componentName = complex.Element.Path;

        WriteSerializable();
        _writer.WriteLineIndented($"[FhirType(\"{componentName}\", IsBackboneType=true)]");

        _writer.WriteLineIndented(
            $"public partial class" +
                $" {exportName}" +
                $" : {Namespace}.{complex.cgBaseTypeName(_info, false)}");

        // open class
        OpenScope();

        if(complex.Structure.Abstract != true)
            WritePropertyTypeName(componentName);

        WriteElements(complex, exportName, ref exportedElements, subset);

        if (exportedElements.Count > 0)
        {
            WriteCopyTo(exportName, exportedElements);
        }

        WriteDeepCopy(exportName);

        if (exportedElements.Count > 0)
        {
<<<<<<< HEAD
            WriteCompareChildren(exportName, exportedElements);
            //WriteChildren(exportName, exportedElements);
            //WriteNamedChildren(exportName, exportedElements);
=======
            WriteMatches(exportName, exportedElements);
            WriteIsExactly(exportName, exportedElements);
>>>>>>> fd0cf74b
            WriteDictionarySupport(exportName, exportedElements);
        }

        // close class
        CloseScope();

        // check for nested components
        foreach (ComponentDefinition component in complex.cgChildComponents(_info))
        {
            string componentExplicitName = component.cgExplicitName();
            string componentExportName = string.IsNullOrEmpty(componentExplicitName) ?
                $"{component.cgName(NamingConvention.PascalCase, useConcatenationInName, useConcatenationInName)}Component"
                : $"{component.cgExplicitName()}Component";

            WriteBackboneComponent(
                component,
                componentExportName,
                parentExportName,
                subset);
        }
    }

    /// <summary>Writes the enums.</summary>
    /// <param name="complex">      The complex data type.</param>
    /// <param name="className">    Name of the class this enum is being written in.</param>
    /// <param name="usedEnumNames">(Optional) List of names of the used enums.</param>
    private void WriteEnums(
        ComponentDefinition complex,
        string className,
        HashSet<string>? usedEnumNames = null,
        HashSet<string>? processedValueSets = null)
    {
        usedEnumNames ??= [];

        processedValueSets ??= [];

        IEnumerable<ElementDefinition> childElements = complex.cgGetChildren();

        if (childElements.Any())
        {
            foreach (ElementDefinition element in childElements)
            {
                if ((!string.IsNullOrEmpty(element.Binding?.ValueSet)) &&
                    (element.Binding!.Strength == Hl7.Fhir.Model.BindingStrength.Required) &&
                    _info.TryExpandVs(element.Binding.ValueSet, out ValueSet? vs))
                {
                    WriteEnum(vs, className, usedEnumNames);
                    processedValueSets.Add(vs.Url);
                }
            }
        }

        foreach (ComponentDefinition component in complex.cgChildComponents(_info))
        {
            WriteEnums(component, className, usedEnumNames, processedValueSets);
        }

    }

    /// <summary>Writes a value set as an enum.</summary>
    /// <param name="vs">       The vs.</param>
    /// <param name="className">Name of the class this enum is being written in.</param>
    /// <param name="usedEnumNames"></param>
    /// <param name="silent">Do not actually write parameter to file, just add it in memory.</param>
    private bool WriteEnum(
        ValueSet vs,
        string className,
        HashSet<string> usedEnumNames,
        bool silent = false)
    {
        if (_writtenValueSets.ContainsKey(vs.Url))
        {
            return true;
        }

        if (ExclusionSet.Contains(vs.Url))
        {
            return false;
        }

        FhirConcept[] concepts = vs.cgGetFlatConcepts(_info).ToArray();

        if (concepts.Length == 0)
        {
            // TODO(ginoc): 2024.09.19 - do we want to start using a Terminology server to expand these?
            // value set that cannot be expanded and does not have an expansion provided
            return false;
        }

        string name = (vs.Name ?? vs.Id)
            .Replace(" ", string.Empty, StringComparison.Ordinal)
            .Replace("_", string.Empty, StringComparison.Ordinal);

        string nameSanitized = FhirSanitizationUtils.SanitizeForProperty(name, _reservedWords, NamingConvention.PascalCase);

        // Enums and their containing classes cannot have the same name,
        // so we have to correct these here
        if (EnumNamesOverride.TryGetValue(vs.Url, out var replacementName))
        {
            nameSanitized = replacementName;
        }

        if (usedEnumNames.Contains(nameSanitized))
        {
            return true;
        }

        usedEnumNames.Add(nameSanitized);

        if (silent)
        {
            _writtenValueSets.Add(
                vs.Url,
                new WrittenValueSetInfo(className, nameSanitized));

            return true;
        }

        IEnumerable<string> referencedCodeSystems = vs.cgReferencedCodeSystems().ToList();

        if (referencedCodeSystems.Count() == 1)
        {
            WriteIndentedComment(
                $"{vs.Description}\n" +
                $"(url: {vs.Url})\n" +
                $"(system: {referencedCodeSystems.First()})");
        }
        else
        {
            WriteIndentedComment(
                $"{vs.Description}\n" +
                $"(url: {vs.Url})\n" +
                $"(systems: {referencedCodeSystems.Count()})");
        }

        string defaultSystem = GetDefaultCodeSystem(concepts);

        _writer.WriteLineIndented($"[FhirEnumeration(\"{name}\", \"{vs.Url}\", \"{defaultSystem}\")]");

        _writer.WriteLineIndented($"public enum {nameSanitized}");

        OpenScope();

        HashSet<string> usedLiterals = [];

        foreach (FhirConcept concept in concepts)
        {
            string codeName = ConvertEnumValue(concept.Code);
            string codeValue = FhirSanitizationUtils.SanitizeForValue(concept.Code);
            string description = string.IsNullOrEmpty(concept.Definition)
                ? $"MISSING DESCRIPTION\n(system: {concept.System})"
                : $"{FhirSanitizationUtils.SanitizeForValue(concept.Definition)}\n(system: {concept.System})";

            if (concept.HasProperty("status", "deprecated"))
            {
                description += "\nThis enum is DEPRECATED.";
            }

            WriteIndentedComment(description);

            string display = FhirSanitizationUtils.SanitizeForValue(concept.Display);

            if (concept.System != defaultSystem)
            {
                _writer.WriteLineIndented($"[EnumLiteral(\"{codeValue}\", \"{concept.System}\"), Description(\"{display}\")]");
            }
            else
            {
                _writer.WriteLineIndented($"[EnumLiteral(\"{codeValue}\"), Description(\"{display}\")]");
            }

            if (usedLiterals.Contains(codeName))
            {
                // start at 2 so that the unadorned version makes sense as v1
                for (int i = 2; i < 1000; i++)
                {
                    if (usedLiterals.Contains($"{codeName}_{i}"))
                    {
                        continue;
                    }

                    codeName = $"{codeName}_{i}";
                    break;
                }
            }

            usedLiterals.Add(codeName);

            _writer.WriteLineIndented($"{codeName},");
        }

        CloseScope();

        _writtenValueSets.Add(
            vs.Url,
            new WrittenValueSetInfo(className, nameSanitized));

        return true;
    }

    private static string GetDefaultCodeSystem(IEnumerable<FhirConcept> concepts)
    {
        return concepts.Select(c => c.System)
                        .GroupBy(c => c)
                        .OrderByDescending(c => c.Count())
                        .First().Key;
    }

    /// <summary>Convert enum value - see Template-Model.tt#2061.</summary>
    /// <param name="name">The name.</param>
    /// <returns>The enum converted value.</returns>
    private static string ConvertEnumValue(string name) => CSharpFirelyCommon.ConvertEnumValue(name);

    /// <summary>
    /// Determines whether this element qualifies as an identifying element.
    /// </summary>
    /// <param name="element"></param>
    /// <returns></returns>
    private static bool isIdentifierProperty(ElementDefinition element)
    {
        return element.Path.EndsWith(".identifier", StringComparison.Ordinal) &&
            (element.Type.Count == 1) &&
            (element.Type.First().Code == "Identifier");
    }

    /// <summary>Writes the elements.</summary>
    /// <param name="complex">              The complex data type.</param>
    /// <param name="exportedComplexName">  Name of the exported complex parent.</param>
    /// <param name="exportedElements">     [in,out] The exported elements.</param>
    /// <param name="subset"></param>
    private void WriteElements(
        ComponentDefinition complex,
        string exportedComplexName,
        ref List<WrittenElementInfo> exportedElements,
        GenSubset subset)
    {
        var elementsToGenerate = complex.cgGetChildren()
            .Where(e => !e.cgIsInherited(complex.Structure))
            .OrderBy(e => e.cgFieldOrder());

        int orderOffset = complex.Element.cgFieldOrder();

        foreach (ElementDefinition element in elementsToGenerate)
        {
            WriteElement(
                exportedComplexName,
                element,
                ref exportedElements,
                subset,
                orderOffset);
        }
    }
    private void WriteFhirElementAttribute(string name, string summary, string? isModifier, ElementDefinition element, int orderOffset, string choice, string fiveWs, string? since = null, (string, string)? until = null, string? xmlSerialization = null)
    {
        var xmlser = xmlSerialization is null ? null : $", XmlSerialization = XmlRepresentation.{xmlSerialization}";
        string attributeText = $"[FhirElement(\"{name}\"{xmlser}{summary}{isModifier}, Order={GetOrder(element)}{choice}{fiveWs}";
        if (since is { })
        {
            attributeText += $", Since=FhirRelease.{since}";
        }

        attributeText += ")]";
        _writer.WriteLineIndented(attributeText);

        if (until != null)
        {
            _writer.WriteLineIndented($"[NotMapped(Since=FhirRelease.{until.Value.Item1})]");
        }
    }

    /// <summary>Writes an element.</summary>
    /// <param name="exportedComplexName">Name of the exported complex parent.</param>
    /// <param name="element">            The element.</param>
    /// <param name="exportedElements">   [in,out] The exported elements.</param>
    /// <param name="subset">             .</param>
    /// <param name="orderOffset">      The relative order.</param>
    private void WriteElement(
        string exportedComplexName,
        ElementDefinition element,
        ref List<WrittenElementInfo> exportedElements,
        GenSubset subset,
        int orderOffset)
    {
        string name = element.cgName(removeChoiceMarker: true);

        WrittenElementInfo ei = BuildElementInfo(exportedComplexName, element);
        exportedElements.Add(ei);

        BuildElementOptionalFlags(
            _info,
            element,
            subset,
            out string summary,
            out string isModifier,
            out string choice,
            out string allowedTypes,
            out string resourceReferences);

        string fiveWs = string.Empty;

        if (_exportFiveWs && (!string.IsNullOrEmpty(element.cgFiveWs())))
        {
            fiveWs = $", FiveWs=\"{element.cgFiveWs()}\"";
        }

        string path = element.cgPath();
        string? since = _sinceAttributes.GetValueOrDefault(path);
        (string, string)? until = _untilAttributes.TryGetValue(path, out (string, string) u) ? u : default((string, string)?);

        // TODO: Modify these elements in ModifyDefinitionsForConsistency
        string? remarks = path switch
        {
            "Signature.who" => "Note 1: Since R4 the type of this element should be a fixed type (ResourceReference). For backwards compatibility it remains of type DataType.\nNote 2: Since R5 the cardinality is expanded to 0..1 (previous it was 1..1).",
            "Signature.onBehalfOf" => "Since R4 the type of this element should be a fixed type (ResourceReference). For backwards compatibility it remains of type DataType.",
            "Signature.when" => "Since R5 the cardinality is expanded to 0..1 (previous it was 1..1).",
            "Signature.type" => "Since R5 the cardinality is expanded to 0..* (previous it was 1..*).",
            _ => MakeAttributeRemarkForNewOrDeprecatedProperties(name, null, since, until)
        };

        if(element.Short is not null) WriteIndentedComment(element.Short.EnsurePeriod());
        remarks = MakeAttributeRemarkForChangedTypes(path, remarks);
        if (remarks is not null) WriteIndentedComment(remarks, isSummary: false, isRemarks: true);

        string? xmlSerialization = path == "Narrative.div" ? "XHtml" :
            path is "Extension.url" or "Element.id" ? "XmlAttr" :
            ei.PropertyType is CqlTypeReference ? "XmlAttr" :
            null;

        if (path == "OperationOutcome.issue.severity")
        {
            WriteFhirElementAttribute(name, summary, ", IsModifier=true", element, orderOffset, choice, fiveWs);
            WriteFhirElementAttribute(name, summary, null, element, orderOffset, choice, fiveWs, since: "R4");
        }
        else if (path is "Signature.who" or "Signature.onBehalfOf")
        {
            WriteFhirElementAttribute(name, summary, isModifier, element, orderOffset, ", Choice = ChoiceType.DatatypeChoice", fiveWs);
            WriteFhirElementAttribute(name, summary, isModifier, element, orderOffset, "", fiveWs, since: since);
            _writer.WriteLineIndented($"[DeclaredType(Type = typeof(ResourceReference), Since = FhirRelease.R4)]");
        }
        else
        {
            WriteFhirElementAttribute(name, summary, isModifier, element, orderOffset, choice, fiveWs, since, until, xmlSerialization);
        }

        if (ei.PropertyType is CqlTypeReference ctr)
        {
            _writer.WriteLineIndented($"[DeclaredType(Type = typeof({ctr.DeclaredTypeString}))]");
        }

        if (TryGetPrimitiveType(ei.PropertyType, out PrimitiveTypeReference? ptr) && ptr is CodedTypeReference)
        {
            _writer.WriteLineIndented("[DeclaredType(Type = typeof(Code))]");
        }

        if (!string.IsNullOrEmpty(element.cgBindingName()))
        {
            _writer.WriteLineIndented($"[Binding(\"{element.cgBindingName()}\")]");
        }

        if (_elementTypeChanges.TryGetValue(path, out ElementTypeChange[]? changes))
        {
            IEnumerable<TypeReference>? ats = changes.Select(c => c.DeclaredTypeReference);
            _writer.WriteLineIndented("[CLSCompliant(false)]");
            _writer.WriteLineIndented(BuildAllowedTypesAttribute(ats, null));

            // Write comments for future improved AllowedTypesAttribute, with a Since
            _writer.WriteIndentedComment(
                "Attribute validation is not sensitive to FHIR version, so the next, more precise validations, will not work yet.",
                isSummary: false, singleLine: true);
            foreach(ElementTypeChange change in changes)
            {
                string allowedType = BuildAllowedTypesAttribute([change.DeclaredTypeReference], change.Since);
               _writer.WriteIndentedComment(allowedType, isSummary: false, singleLine: true);
            }

            // Write the DeclaredTypes with the since, that will at least make sure
            // the metadata for the property is correct for each version.
            foreach(ElementTypeChange change in changes)
            {
                _writer.WriteIndented($"[DeclaredType(Type = typeof({change.DeclaredTypeReference.PropertyTypeString})");
                _writer.Write($", Since = FhirRelease.{change.Since}");
                _writer.WriteLine(")]");
            }
        }

        bool notClsCompliant = !string.IsNullOrEmpty(allowedTypes) ||
            !string.IsNullOrEmpty(resourceReferences);

        if (notClsCompliant)
        {
            _writer.WriteLineIndented("[CLSCompliant(false)]");
        }

        if (!string.IsNullOrEmpty(resourceReferences))
        {
            if (path is "Signature.who" or "Signature.onBehalfOf")
            {
                _writer.WriteLineIndented($"[References(\"Practitioner\",\"RelatedPerson\",\"Patient\",\"Device\",\"Organization\")]");
                _writer.WriteLineIndented($"[References(\"Practitioner\",\"PractitionerRole\",\"RelatedPerson\",\"Patient\",\"Device\",\"Organization\", Since=FhirRelease.R4)]");

            }
            else
            {
                _writer.WriteLineIndented(resourceReferences);
            }
        }

        if (!string.IsNullOrEmpty(allowedTypes))
        {
            _writer.WriteLineIndented(allowedTypes);
        }

        if ((element.Min != 0) ||
            (element.cgCardinalityMax() != 1))
        {
            _writer.WriteLineIndented($"[Cardinality(Min={element.Min},Max={element.cgCardinalityMax()})]");
        }

        WriteElementGettersAndSetters(element, ei);
    }


    private static string? MakeAttributeRemarkForNewOrDeprecatedProperties(string name, string? baseRemark, string? since = null, (string, string)? until = null)
    {
        var deprecationRemark = (since, until, baseRemark) switch
        {
            (not null, _, _) => $"Element was introduced in {since}, do not use when working with older releases.",
            (_, (var release, ""), _) => $"Element is deprecated since {release}, do not use with {release} and newer releases.",
            (_, (var release, var replacedBy), _) => $"Element is replaced by '{replacedBy}' since {release}. Do not use this element '{name}' with {release} and newer releases.",
            _ => null
        };

        if(baseRemark is null)
        {
            return deprecationRemark;
        }

        return $"{baseRemark}. {deprecationRemark}";
    }

    private static string? MakeAttributeRemarkForChangedTypes(string path, string? baseDescription)
    {
        if(!_elementTypeChanges.TryGetValue(path, out ElementTypeChange[]? changes))
        {
            return baseDescription;
        }

        string changedDescription = $"The type of this element has changed over time. Make sure to use "
                                    + string.Join(", ",
                                        changes.Select(change => $"{change.DeclaredTypeReference.PropertyTypeString} {VersionChangeMessage(changes, change, false)}")) + ".";

        return baseDescription is null ? changedDescription : $"{baseDescription}. {changedDescription}";
    }

    private static (string? enumName, string? enumClass) GetVsInfoForCodedElement(DefinitionCollection info, ElementDefinition element, Dictionary<string, WrittenValueSetInfo> writtenValueSets)
    {
        if ((element.Binding?.Strength != Hl7.Fhir.Model.BindingStrength.Required) ||
            (!info.TryExpandVs(element.Binding.ValueSet, out ValueSet? vs)) ||
            ExclusionSet.Contains(vs.Url) ||
            (_codedElementOverrides.Contains(element.Path) && info.FhirSequence >= FhirReleases.FhirSequenceCodes.R4) ||
            !writtenValueSets.TryGetValue(vs.Url, out WrittenValueSetInfo? vsInfo))
        {
            return (null, null);
        }

        string vsClass = vsInfo.ClassName;
        string vsName = vsInfo.ValueSetName;

        if (string.IsNullOrEmpty(vsClass))
        {
            return (vsName, null);
        }

        string pascal = element.cgName().ToPascalCase();
        if (string.Equals(vsName, pascal, StringComparison.InvariantCultureIgnoreCase))
        {
            throw new InvalidOperationException(
                $"Using the name '{pascal}' for the property would lead to a compiler error. " +
                $"Change the name of the valueset '{vs.Url}' by adapting the _enumNamesOverride variable in the generator and rerun.");
        }

        return (vsName, vsClass);
    }

    private static TypeReference DetermineTypeReferenceForFhirElement(
        DefinitionCollection info,
        ElementDefinition element,
        Dictionary<string, WrittenValueSetInfo> writtenValueSets)
    {
        var typeRef = determineTypeReferenceForFhirElementName();
        bool isList = element.cgCardinalityMax() != 1;

        return isList ? new ListTypeReference(typeRef) : typeRef;

        TypeReference determineTypeReferenceForFhirElementName()
        {
            if(_elementTypeChanges.TryGetValue(element.Path, out ElementTypeChange[]? changes))
            {
                // If the element has a type change, we need to use DataType, to make
                // sure the property can capture all the types.
                if(changes.All(c => c.DeclaredTypeReference is PrimitiveTypeReference))
                {
                    return PrimitiveTypeReference.PrimitiveType;
                }

                return ComplexTypeReference.DataTypeReference;
            }

            string initialTypeName = getTypeNameFromElement();

            // Elements of type Code or Code<T> have their own naming/types, so handle those separately.
            var (vsName,vsClass) = initialTypeName == "code"
                ? GetVsInfoForCodedElement(info, element, writtenValueSets)
                : (null,null);

            return TypeReference.BuildFromFhirTypeName(initialTypeName, vsName, vsClass);

            string getTypeNameFromElement()
            {
                string btn = element.cgBaseTypeName(info, true);
                if (!string.IsNullOrEmpty(btn))
                {
                    // TODO(ginoc): this should move into cgBaseTypeName();
                    // check to see if the referenced element has an explicit name
                    if (info.TryFindElementByPath(btn, out StructureDefinition? _, out ElementDefinition? targetEd))
                    {
                        return BuildTypeNameForNestedComplexType(targetEd, btn);
                    }

                    return btn;
                }

                return element.Type.Count == 1
                    ? element.Type.First().cgName()
                    : "DataType";
            }
        }
    }

    internal static bool TryGetPrimitiveType(TypeReference tr, [NotNullWhen(true)] out PrimitiveTypeReference? ptr)
    {
        if (tr is PrimitiveTypeReference p)
        {
            ptr = p;
            return true;
        }

        if (tr is ListTypeReference { Element: PrimitiveTypeReference pltr })
        {
            ptr = pltr;
            return true;
        }

        ptr = null;
        return false;
    }

    internal WrittenElementInfo BuildElementInfo(
        string exportedComplexName,
        ElementDefinition element)
    {
        return BuildElementInfo(_info, exportedComplexName, element, _writtenValueSets);
    }

    internal static WrittenElementInfo BuildElementInfo(
        DefinitionCollection info,
        string exportedComplexName,
        ElementDefinition element,
        Dictionary<string, WrittenValueSetInfo> writtenValueSets)
    {
        var typeRef = DetermineTypeReferenceForFhirElement(info, element, writtenValueSets);

        string name = element.cgName(removeChoiceMarker: true);
        string pascal =
            element.Path == "Element.id"
                ? "ElementId"
                : name.ToPascalCase();
        bool forPrimitiveType = TryGetPrimitiveType(typeRef, out _);

        return new WrittenElementInfo(
            FhirElementName: name,
            FhirElementPath: element.Path,
            PropertyName: forPrimitiveType ? $"{pascal}Element" : pascal,
            PropertyType: typeRef,
            PrimitiveHelperName: forPrimitiveType
                    ? (pascal == exportedComplexName ? $"{pascal}_" : pascal)
                    : null // Since properties cannot have the same name as their enclosing types, we'll add a '_' suffix if this happens.
        );
    }

    private void WriteElementGettersAndSetters(ElementDefinition element, WrittenElementInfo ei)
    {
        _writer.WriteLineIndented("[DataMember]");

        if (ei.PropertyType is not ListTypeReference)
        {
            _writer.WriteLineIndented($"public {ei.PropertyType.PropertyTypeString} {ei.PropertyName}");

            OpenScope();
            _writer.WriteLineIndented($"get {{ return _{ei.PropertyName}; }}");
            _writer.WriteLineIndented($"set {{ _{ei.PropertyName} = value; OnPropertyChanged(\"{ei.PropertyName}\"); }}");
            CloseScope();

            _writer.WriteLineIndented($"private {ei.PropertyType.PropertyTypeString} _{ei.PropertyName};");
            _writer.WriteLine(string.Empty);
        }
        else
        {
            _writer.WriteLineIndented($"public {ei.PropertyType.PropertyTypeString} {ei.PropertyName}");

            OpenScope();
            _writer.WriteLineIndented($"get {{ if(_{ei.PropertyName}==null) _{ei.PropertyName} =" +
                                      $" new {ei.PropertyType.PropertyTypeString}(); return _{ei.PropertyName}; }}");
            _writer.WriteLineIndented($"set {{ _{ei.PropertyName} = value; OnPropertyChanged(\"{ei.PropertyName}\"); }}");
            CloseScope();

            _writer.WriteLineIndented($"private {ei.PropertyType.PropertyTypeString} _{ei.PropertyName};");
            _writer.WriteLine(string.Empty);
        }

        bool needsHelperProperty = ei.PropertyType is
            PrimitiveTypeReference or
            ListTypeReference { Element: PrimitiveTypeReference };

        if (needsHelperProperty)
        {
            // If the property has had multiple types over time, we need to generate a helper property for each type.
            if(_elementTypeChanges.TryGetValue(element.Path, out ElementTypeChange[]? changes))
            {
                var lastChange = changes.Last();

                foreach(ElementTypeChange change in changes)
                {
                    // The DeclaredType given by the maintainer is the type of the element, even if it repeats,
                    // so let's wrap that type in a list if applicable.
                    TypeReference propType = ei.PropertyType is ListTypeReference ?
                        new ListTypeReference(change.DeclaredTypeReference) : change.DeclaredTypeReference;
                    string helperName = change == lastChange
                        ? ei.PrimitiveHelperName!
                        : $"{ei.PrimitiveHelperName}{change.DeclaredTypeReference.Name.ToPascalCase()}";
                    string versionsRemark = $"Use this property {VersionChangeMessage(changes, change, false)}.";
                    WritePrimitiveHelperProperty(element.Short, ei, propType, helperName, versionsRemark);
                }
            }
            else
            {
                WritePrimitiveHelperProperty(element.Short, ei, ei.PropertyType, ei.PrimitiveHelperName!);
            }
        }
    }

    private void WritePrimitiveHelperProperty(string description, WrittenElementInfo ei,
        TypeReference? propType, string helperPropName, string? versionsRemark = null)
    {
        string descriptionText = versionsRemark is null
            ? description
            : $"{description}. {versionsRemark}";
        WriteIndentedComment(descriptionText);
        _writer.WriteLineIndented("/// <remarks>This uses the native .NET datatype, rather than the FHIR equivalent</remarks>");

        _writer.WriteLineIndented("[IgnoreDataMember]");

        switch (propType)
        {
            case PrimitiveTypeReference ptr:
                _writer.WriteLineIndented($"public {ptr.ConveniencePropertyTypeString} {helperPropName}");

                OpenScope();
                _writer.WriteIndented($"get {{ return {ei.PropertyName} != null ? ");
                string propAccess = versionsRemark is not null
                    ? $"(({MostGeneralValueAccessorType(ptr)}){ei.PropertyName})"
                    : ei.PropertyName;

                _writer.WriteLine($"{propAccess}.Value : null; }}");
                _writer.WriteLineIndented("set");
                OpenScope();

                _writer.WriteLineIndented($"if (value == null)");

                _writer.IncreaseIndent();
                _writer.WriteLineIndented($"{ei.PropertyName} = null;");
                _writer.DecreaseIndent();
                _writer.WriteLineIndented("else");
                _writer.IncreaseIndent();
                _writer.WriteLineIndented($"{ei.PropertyName} = new {ptr.PropertyTypeString}(value);");
                _writer.DecreaseIndent();
                _writer.WriteLineIndented($"OnPropertyChanged(\"{helperPropName}\");");
                CloseScope(suppressNewline: true);
                CloseScope();
                break;
            case ListTypeReference { Element: PrimitiveTypeReference lptr }:
                _writer.WriteLineIndented($"public IEnumerable<{lptr.ConveniencePropertyTypeString}> {helperPropName}");

                OpenScope();

                _writer.WriteIndented($"get {{ return {ei.PropertyName} != null ? {ei.PropertyName}");
                if(versionsRemark is not null)
                    _writer.Write($".Cast<{MostGeneralValueAccessorType(lptr)}>()");
                _writer.WriteLine($".Select(elem => elem.Value) : null; }}");

                _writer.WriteLineIndented("set");
                OpenScope();

                _writer.WriteLineIndented($"if (value == null)");

                _writer.IncreaseIndent();
                _writer.WriteLineIndented($"{ei.PropertyName} = null;");
                _writer.DecreaseIndent();
                _writer.WriteLineIndented("else");
                _writer.IncreaseIndent();
                _writer.WriteLineIndented($"{ei.PropertyName} = " +
                                          $"new {ei.PropertyType.PropertyTypeString}" +
                                          $"(value.Select(elem=>new {lptr.PropertyTypeString}(elem)));");
                _writer.DecreaseIndent();

                _writer.WriteLineIndented($"OnPropertyChanged(\"{helperPropName}\");");
                CloseScope(suppressNewline: true);
                CloseScope();
                break;
        }
    }

    private static string MostGeneralValueAccessorType(PrimitiveTypeReference ptr)
    {
        return ptr.ConveniencePropertyTypeString switch
        {
            "string" => "IValue<string>",
            _ => ptr.PropertyTypeString
        };
    }


    /// <summary>
    /// Determine the type name for an element that has child elements, based on the definition and
    /// the declared type.
    /// </summary>
    /// <param name="ed">  The ed.</param>
    /// <param name="type">The type.</param>
    /// <returns>A string.</returns>
    private static string BuildTypeNameForNestedComplexType(ElementDefinition ed, string type)
    {
        string explicitTypeName = ed.cgExplicitName();

        if (!string.IsNullOrEmpty(explicitTypeName))
        {
            string parentName = type.Substring(0, type.IndexOf('.'));
            return $"{parentName}" +
                $".{explicitTypeName}" +
                $"Component";
        }

        // check for *possibly* already processed
        if (type.EndsWith("Component", StringComparison.Ordinal))
        {
            // if the path does not end in component, we are good
            if (!ed.Path.EndsWith("Component", StringComparison.Ordinal))
            {
                return type;
            }

            // check for already appending a 'Component' literal
            if (type.EndsWith("ComponentComponent", StringComparison.Ordinal))
            {
                return type;
            }

            // fall through to continue processing
        }

        string[] components = type.Split('.');

        // citation needs special handling
        if ((components.Length > 2) && ed.Path.StartsWith("Citation.", StringComparison.Ordinal))
        {
            return string.Join(".", components[0], string.Join(string.Empty, components.Skip(1).ToPascalCase())) + "Component";
        }

        if (components.Length > 1)
        {
            return string.Join(".", components[0], components[^1].ToPascalCase()) + "Component";
        }

        return type;
    }

    /// <summary>Builds element optional flags.</summary>
    /// <param name="info">              The definition information.</param>
    /// <param name="element">           The element.</param>
    /// <param name="subset">            .</param>
    /// <param name="summary">           [out] The summary.</param>
    /// <param name="isModifier">        [out].</param>
    /// <param name="choice">            [out] The choice.</param>
    /// <param name="allowedTypes">      [out] List of types of the allowed.</param>
    /// <param name="resourceReferences">[out] The resource references.</param>
    internal static void BuildElementOptionalFlags(
        DefinitionCollection info,
        ElementDefinition element,
        GenSubset subset,
        out string summary,
        out string isModifier,
        out string choice,
        out string allowedTypes,
        out string resourceReferences)
    {
        choice = string.Empty;
        allowedTypes = string.Empty;
        resourceReferences = string.Empty;

        // We think it's a bug that extension's members are not marked as "in summary", so correct that here.
        bool inSummary = element.IsSummary == true ||
                         element.Path == "Extension.url" || element.Path == "Extension.value[x]";

        summary = inSummary ? ", InSummary=true" : string.Empty;
        isModifier = element.IsModifier == true ? ", IsModifier=true" : string.Empty;

        IReadOnlyDictionary<string, ElementDefinition.TypeRefComponent> elementTypes = element.cgTypes();

        if (elementTypes.Any())
        {
            if (elementTypes.Count == 1)
            {
                string elementType = elementTypes.First().Key;

                if (elementType == "Resource")
                {
                    choice = ", Choice=ChoiceType.ResourceChoice";
                    allowedTypes = $"[AllowedTypes(typeof({Namespace}.Resource))]";
                }
            }
            else
            {
                string firstType = elementTypes.First().Key;

                if (info.PrimitiveTypesByName.ContainsKey(firstType) ||
                    info.ComplexTypesByName.ContainsKey(firstType))
                {
                    choice = ", Choice=ChoiceType.DatatypeChoice";
                }

                if (info.ResourcesByName.ContainsKey(firstType))
                {
                    choice = ", Choice=ChoiceType.ResourceChoice";
                }

                // When we generating classes in the base subset, we have to avoid generating an
                // [AllowedTypes] attribute that contains class names that are not
                // present in the current version of the standard. So, in principle, we don't generate
                // this attribute in the base subset, unless all types mentioned are present in the
                // exception list above.
                static bool isPrimitive(string name) => char.IsLower(name[0]);
                bool allTypesAvailable =
                    elementTypes.Keys.All(en =>
                        isPrimitive(en) // primitives are available everywhere
                        || _baseSubsetComplexTypes.Contains(en) // base subset types are all available everywhere
                        || (subset.HasFlag(GenSubset.Conformance) && _conformanceSubsetComplexTypes.Contains(en)) // otherwise, conformance types are available in conformance
                        || subset.HasFlag(GenSubset.Satellite)  // main has access to all types
                        );

                if (allTypesAvailable)
                {
                    IEnumerable<TypeReference> typeRefs = elementTypes.Values.Select(v => TypeReference.BuildFromFhirTypeName(v.Code));
                    allowedTypes = BuildAllowedTypesAttribute(typeRefs, null);
                }
            }
        }

        if (elementTypes.Any())
        {
            foreach ((string _, ElementDefinition.TypeRefComponent elementType) in elementTypes.Where(kvp => (kvp.Key == "Reference") && kvp.Value.TargetProfile.Any()))
            {
                resourceReferences = "[References(" +
                    string.Join(",", elementType.cgTargetProfiles().Keys.Select(name => "\"" + name + "\"")) +
                    ")]";
                break;
            }
        }
    }

    /// <summary>Writes a property type name.</summary>
    /// <param name="name">      The name.</param>
    private void WritePropertyTypeName(string name)
    {
        WriteIndentedComment("FHIR Type Name");

        _writer.WriteLineIndented($"public override string TypeName {{ get {{ return \"{name}\"; }} }}");

        _writer.WriteLine(string.Empty);
    }

    /// <summary>Writes a primitive types.</summary>
    /// <param name="primitives">   The primitives.</param>
    /// <param name="writtenModels">[in,out] The written models.</param>
    /// <param name="subset"></param>
    private void WritePrimitiveTypes(
        IEnumerable<StructureDefinition> primitives,
        ref Dictionary<string, WrittenModelInfo> writtenModels,
        GenSubset subset)
    {
        // The FHIR primitives are all part of the base subset.
        if (subset is not GenSubset.Base) return;

        foreach (StructureDefinition primitive in primitives.OrderBy(sd => sd.Name))
        {
            if (ExclusionSet.Contains(primitive.Name))
            {
                continue;
            }

            WritePrimitiveType(primitive, ref writtenModels);
        }
    }

    /// <summary>Writes a primitive type.</summary>
    /// <param name="primitive">    The primitive.</param>
    /// <param name="writtenModels">[in,out] The written models.</param>
    private void WritePrimitiveType(
        StructureDefinition primitive,
        ref Dictionary<string, WrittenModelInfo> writtenModels)
    {
        string exportName;
        string typeName;

        if (TypeNameMappings.TryGetValue(primitive.Name, out string? tmValue))
        {
            exportName = tmValue;
        }
        else
        {
            exportName = primitive.Name.ToPascalCase();
        }

        if (PrimitiveTypeMap.TryGetValue(primitive.Name, out string? ptmValue))
        {
            typeName = ptmValue;
        }
        else
        {
            typeName = primitive.cgpBaseTypeName();
        }

        writtenModels.Add(
            primitive.Name,
            new WrittenModelInfo(FhirName: primitive.Name, CsName: $"{Namespace}.{exportName}", IsAbstract: false));

        string filename = Path.Combine(_exportDirectory, "Generated", $"{exportName}.cs");

        _modelWriter.WriteLineIndented($"// {exportName}.cs");

        using Stream stream = _generateHashesInsteadOfOutput
            ? new MemoryStream()
            : new FileStream(filename, FileMode.Create);
        using ExportStreamWriter writer = new(stream);

        if (_generateHashesInsteadOfOutput)
        {
            writer.NewLine = "\r\n";
        }

        _writer = writer;

        WriteHeaderPrimitive();

        WriteNamespaceOpen();

        if (!string.IsNullOrEmpty(primitive.cgpDefinition()))
        {
            WriteIndentedComment($"Primitive Type {primitive.Name}\n{primitive.cgpDefinition()}");
        }
        else
        {
            WriteIndentedComment($"Primitive Type {primitive.Name}");
        }

        if (!string.IsNullOrEmpty(primitive.cgpComment()))
        {
            WriteIndentedComment(primitive.cgpComment(), isSummary: false, isRemarks: true);
        }

        _writer.WriteLineIndented("[System.Diagnostics.DebuggerDisplay(@\"\\{Value={Value}}\")]");
        WriteSerializable();

        string fhirTypeConstructor = $"\"{primitive.Name}\",\"{primitive.Url}\"";
        _writer.WriteLineIndented($"[FhirType({fhirTypeConstructor})]");

        _writer.WriteLineIndented(
            $"public partial class" +
                $" {exportName}" +
                $" : PrimitiveType, " +
                PrimitiveValueInterface(typeName));

        // open class
        OpenScope();

        if(primitive.Abstract != true)
            WritePropertyTypeName(primitive.Name);

        if (!string.IsNullOrEmpty(primitive.cgpValidationRegEx()))
        {
            WriteIndentedComment(
                $"Must conform to the pattern \"{primitive.cgpValidationRegEx()}\"",
                false);

            _writer.WriteLineIndented($"public const string PATTERN = @\"{primitive.cgpValidationRegEx()}\";");
            _writer.WriteLine(string.Empty);
        }

        _writer.WriteLineIndented($"public {exportName}({typeName} value)");
        OpenScope();
        _writer.WriteLineIndented("Value = value;");
        CloseScope();

        _writer.WriteLineIndented($"public {exportName}(): this(({typeName})null) {{}}");
        _writer.WriteLine(string.Empty);

        WriteIndentedComment("Primitive value of the element");

        _writer.WriteLineIndented("[FhirElement(\"value\", IsPrimitiveValue=true, XmlSerialization=XmlRepresentation.XmlAttr, InSummary=true, Order=30)]");
        _writer.WriteLineIndented($"[DeclaredType(Type = typeof({getSystemTypeForFhirType(primitive.Name)}))]");

        if (PrimitiveValidationPatterns.TryGetValue(primitive.Name, out string? primitivePattern))
        {
            _writer.WriteLineIndented($"[{primitivePattern}]");
        }

        _writer.WriteLineIndented("[DataMember]");
        _writer.WriteLineIndented($"public {typeName} Value");
        OpenScope();

        // A bit of a hack until we have a proper way to handle the primitives
        // in https://github.com/FirelyTeam/firely-net-sdk/issues/2781
        if (typeName == "long?")
        {
            _writer.WriteLineIndented(
                """
                get
                {
                    return ObjectValue switch
                    {
                        null => null,
                        long l => l,
                        _ => Convert.ToInt64(ObjectValue)
                    };
                }
                """);
        }
        else
        {
            _writer.WriteLineIndented($"get {{ return ({typeName})ObjectValue; }}");
        }

        _writer.WriteLineIndented("set { ObjectValue = value; OnPropertyChanged(\"Value\"); }");
        CloseScope();

        // close class
        CloseScope();

        WriteNamespaceClose();

        WriteFooter();

        if (_generateHashesInsteadOfOutput)
        {
            writer.Flush();

            // generate the hash
            string hash = FileSystemUtils.GenerateSha256(stream);
            _fileHashes.Add(filename[_exportDirectory.Length..], hash);

            writer.Close();
        }
        else
        {
            writer.Flush();
            writer.Close();
        }
    }

    private string getSystemTypeForFhirType(string fhirType)
    {
        var systemTypeName = fhirType switch
        {
            "boolean" => "Boolean",
            "integer" => "Integer",
            "unsignedInt" => "Integer",
            "positiveInt" => "Integer",
            "integer64" => "Long",
            "time" => "Time",
            "date" => "Date",
            "instant" => "DateTime",
            "dateTime" => "DateTime",
            "decimal" => "Decimal",
            _ => "String"
        };

        return "SystemPrimitive." + systemTypeName;
    }

    private void WriteSerializable()
    {
        _writer.WriteLineIndented("[Serializable]");
        _writer.WriteLineIndented("[DataContract]");
    }

    private static string PrimitiveValueInterface(string valueType)
    {
        if (valueType.EndsWith('?'))
        {
            string nullableType = valueType.TrimEnd('?');
            return $"INullableValue<{nullableType}>";
        }
        else
        {
            return $"IValue<{valueType}>";
        }
    }

    /// <summary>Writes the namespace open.</summary>
    private void WriteNamespaceOpen()
    {
        _writer.WriteLineIndented($"namespace {Namespace}");
        OpenScope();
    }

    /// <summary>Writes the namespace close.</summary>
    private void WriteNamespaceClose()
    {
        CloseScope();
    }

    /// <summary>Writes a header.</summary>
    private void WriteHeaderBasic()
    {
        WriteGenerationComment();

        _writer.WriteLineIndented("using Hl7.Fhir.Utility;");
        _writer.WriteLine(string.Empty);

        WriteCopyright();
    }

    /// <summary>Writes a header.</summary>
    private void WriteHeaderComplexDataType()
    {
        WriteGenerationComment();

        _writer.WriteLineIndented("using System;");
        _writer.WriteLineIndented("using System.Collections.Generic;");
        _writer.WriteLineIndented("using System.Linq;");
        _writer.WriteLineIndented("using System.Runtime.Serialization;");
        _writer.WriteLineIndented("using Hl7.Fhir.Introspection;");
        _writer.WriteLineIndented("using Hl7.Fhir.Serialization;");
        _writer.WriteLineIndented("using Hl7.Fhir.Specification;");
        _writer.WriteLineIndented("using Hl7.Fhir.Utility;");
        _writer.WriteLineIndented("using Hl7.Fhir.Validation;");
        _writer.WriteLineIndented("using SystemPrimitive = Hl7.Fhir.ElementModel.Types;");
        _writer.WriteLine(string.Empty);

        WriteCopyright();

#if DISABLED    // 2020.07.01 - should be exporting everything with necessary summary tags
            _writer.WriteLineI("#pragma warning disable 1591 // suppress XML summary warnings ");
            _writer.WriteLine(string.Empty);
#endif
    }

    /// <summary>Writes a header above a primitive class.</summary>
    private void WriteHeaderPrimitive()
    {
        WriteGenerationComment();

        _writer.WriteLineIndented("using System;");
        _writer.WriteLineIndented("using System.Runtime.Serialization;");
        _writer.WriteLineIndented("using System.Text.RegularExpressions;");
        _writer.WriteLineIndented("using Hl7.Fhir.Introspection;");
        _writer.WriteLineIndented("using Hl7.Fhir.Specification;");
        _writer.WriteLineIndented("using Hl7.Fhir.Validation;");
        _writer.WriteLineIndented("using SystemPrimitive = Hl7.Fhir.ElementModel.Types;");
        _writer.WriteLine(string.Empty);

        WriteCopyright();
    }

    /// <summary>Writes the generation comment.</summary>
    /// <param name="writer">(Optional) The currently in-use text writer.</param>
    private void WriteGenerationComment(ExportStreamWriter? writer = null)
    {
        writer ??= _writer;

        writer.WriteLineIndented("// <auto-generated/>");
        writer.WriteLineIndented($"// Contents of: {string.Join(", ", _info.Manifests.Select(kvp => kvp.Key))}");
        //writer.WriteLineIndented($"// Contents of: {_info.PackageName} version: {_info.VersionString}");

        if (_options.ExportKeys.Count != 0)
        {
            string restrictions = string.Join("|", _options.ExportKeys);
            _writer.WriteLine($"  // Restricted to: {restrictions}");
        }

        writer.WriteLine(string.Empty);
    }

    /// <summary>Writes the copyright.</summary>
    private void WriteCopyright()
    {
        _writer.WriteLineIndented("/*");
        _writer.WriteLineIndented("  Copyright (c) 2011+, HL7, Inc.");
        _writer.WriteLineIndented("  All rights reserved.");
        _writer.WriteLineIndented("  ");
        _writer.WriteLineIndented("  Redistribution and use in source and binary forms, with or without modification, ");
        _writer.WriteLineIndented("  are permitted provided that the following conditions are met:");
        _writer.WriteLineIndented("  ");
        _writer.WriteLineIndented("   * Redistributions of source code must retain the above copyright notice, this ");
        _writer.WriteLineIndented("     list of conditions and the following disclaimer.");
        _writer.WriteLineIndented("   * Redistributions in binary form must reproduce the above copyright notice, ");
        _writer.WriteLineIndented("     this list of conditions and the following disclaimer in the documentation ");
        _writer.WriteLineIndented("     and/or other materials provided with the distribution.");
        _writer.WriteLineIndented("   * Neither the name of HL7 nor the names of its contributors may be used to ");
        _writer.WriteLineIndented("     endorse or promote products derived from this software without specific ");
        _writer.WriteLineIndented("     prior written permission.");
        _writer.WriteLineIndented("  ");
        _writer.WriteLineIndented("  THIS SOFTWARE IS PROVIDED BY THE COPYRIGHT HOLDERS AND CONTRIBUTORS \"AS IS\" AND ");
        _writer.WriteLineIndented("  ANY EXPRESS OR IMPLIED WARRANTIES, INCLUDING, BUT NOT LIMITED TO, THE IMPLIED ");
        _writer.WriteLineIndented("  WARRANTIES OF MERCHANTABILITY AND FITNESS FOR A PARTICULAR PURPOSE ARE DISCLAIMED. ");
        _writer.WriteLineIndented("  IN NO EVENT SHALL THE COPYRIGHT HOLDER OR CONTRIBUTORS BE LIABLE FOR ANY DIRECT, ");
        _writer.WriteLineIndented("  INDIRECT, INCIDENTAL, SPECIAL, EXEMPLARY, OR CONSEQUENTIAL DAMAGES (INCLUDING, BUT ");
        _writer.WriteLineIndented("  NOT LIMITED TO, PROCUREMENT OF SUBSTITUTE GOODS OR SERVICES; LOSS OF USE, DATA, OR ");
        _writer.WriteLineIndented("  PROFITS; OR BUSINESS INTERRUPTION) HOWEVER CAUSED AND ON ANY THEORY OF LIABILITY, ");
        _writer.WriteLineIndented("  WHETHER IN CONTRACT, STRICT LIABILITY, OR TORT (INCLUDING NEGLIGENCE OR OTHERWISE) ");
        _writer.WriteLineIndented("  ARISING IN ANY WAY OUT OF THE USE OF THIS SOFTWARE, EVEN IF ADVISED OF THE ");
        _writer.WriteLineIndented("  POSSIBILITY OF SUCH DAMAGE.");
        _writer.WriteLineIndented("  ");
        _writer.WriteLineIndented("*/");
        _writer.WriteLine(string.Empty);
    }

    /// <summary>Writes a footer.</summary>
    private void WriteFooter()
    {
        WriteIndentedComment("end of file", singleLine: true);
    }

    /// <summary>Opens the scope.</summary>
    private void OpenScope()
        => CSharpFirelyCommon.OpenScope(_writer);

    /// <summary>Closes the scope.</summary>
    private void CloseScope(bool includeSemicolon = false, bool suppressNewline = false)
        => CSharpFirelyCommon.CloseScope(_writer, includeSemicolon, suppressNewline);

    /// <summary>Writes an indented comment.</summary>
    /// <param name="value">    The value.</param>
    /// <param name="isSummary">(Optional) True if is summary, false if not.</param>
    /// <param name="singleLine"></param>
    private void WriteIndentedComment(string value, bool isSummary = true, bool singleLine = false, bool isRemarks = false)
        => _writer.WriteIndentedComment(value.TrimEnd(), isSummary, singleLine, isRemarks);

    /// <summary>Adds a set of FhirTypes to a total set of exportable WrittenModelInfos.</summary>
    private static void AddModels(
       Dictionary<string, WrittenModelInfo> total,
       IEnumerable<WrittenModelInfo> typesToAdd)
    {
        foreach (WrittenModelInfo type in typesToAdd)
        {
            if (total.ContainsKey(type.FhirName))
            {
                continue;
            }

            total.Add(type.FhirName, type);
        }
    }

    private static void AddModels(
        Dictionary<string, WrittenModelInfo> total,
        IEnumerable<StructureDefinition> typesToAdd)
    {
        AddModels(total, typesToAdd.OrderBy(sd => sd.Name).Select(ta => CreateWMI(ta)));

        WrittenModelInfo CreateWMI(StructureDefinition t)
        {
            string exportName;

            if (TypeNameMappings.TryGetValue(t.Name, out string? tmValue))
            {
                exportName = tmValue;
            }
            else
            {
                exportName = t.Name.ToPascalCase();
            }

            return new WrittenModelInfo(FhirName: t.Name, CsName: $"{Namespace}.{exportName}", IsAbstract: t.Abstract == true);
        }
    }

    /// <summary>Information about a written value set.</summary>
    internal record WrittenValueSetInfo(string ClassName, string ValueSetName);

    /// <summary>Information about the written element.</summary>
    internal record WrittenElementInfo(
        string FhirElementName,
        string FhirElementPath,
        string PropertyName,
        TypeReference PropertyType,
        string? PrimitiveHelperName);

    /// <summary>Information about the written model.</summary>
    internal record WrittenModelInfo(string FhirName, string CsName, bool IsAbstract);
}<|MERGE_RESOLUTION|>--- conflicted
+++ resolved
@@ -2422,14 +2422,7 @@
 
         if (exportedElements.Count > 0)
         {
-<<<<<<< HEAD
             WriteCompareChildren(exportName, exportedElements);
-            //WriteChildren(exportName, exportedElements);
-            //WriteNamedChildren(exportName, exportedElements);
-=======
-            WriteMatches(exportName, exportedElements);
-            WriteIsExactly(exportName, exportedElements);
->>>>>>> fd0cf74b
             WriteDictionarySupport(exportName, exportedElements);
         }
 
