﻿// <copyright file="CSharpFirely2.cs" company="Microsoft Corporation">
//     Copyright (c) Microsoft Corporation. All rights reserved.
//     Licensed under the MIT License (MIT). See LICENSE in the repo root for license information.
// </copyright>

using System.Diagnostics.CodeAnalysis;
using System.Text;
using Hl7.Fhir.Model;
using Hl7.Fhir.Utility;
using Microsoft.Health.Fhir.CodeGen.FhirExtensions;
using Microsoft.Health.Fhir.CodeGen.Models;
using Microsoft.Health.Fhir.CodeGen.Utils;
using Microsoft.Health.Fhir.CodeGenCommon.FhirExtensions;
using Microsoft.Health.Fhir.CodeGenCommon.Packaging;
using Microsoft.Health.Fhir.CodeGenCommon.Utils;
using static Microsoft.Health.Fhir.CodeGen.Language.Firely.CSharpFirelyCommon;
using static Microsoft.Health.Fhir.CodeGenCommon.Extensions.FhirNameConventionExtensions;

#if NETSTANDARD2_0
using Microsoft.Health.Fhir.CodeGenCommon.Polyfill;
#endif

namespace Microsoft.Health.Fhir.CodeGen.Language.Firely;

public sealed class CSharpFirely2 : ILanguage, IFileHashTestable
{
    private bool _generateHashesInsteadOfOutput = false;
    bool IFileHashTestable.GenerateHashesInsteadOfOutput
    {
        get => _generateHashesInsteadOfOutput;
        set => _generateHashesInsteadOfOutput = value;
    }

    private Dictionary<string, string> _fileHashes = [];
    Dictionary<string, string> IFileHashTestable.FileHashes => _fileHashes;

    /// <summary>(Immutable) Name of the language.</summary>
    private const string LanguageName = "CSharpFirely2";

    /// <summary>Gets the language name.</summary>
    public string Name => LanguageName;

    public Type ConfigType => typeof(FirelyGenOptions);

    /// <summary>Gets the FHIR primitive type map.</summary>
    public Dictionary<string, string> FhirPrimitiveTypeMap => CSharpFirelyCommon.PrimitiveTypeMap;

    /// <summary>Gets a value indicating whether this language is idempotent.</summary>
    public bool IsIdempotent => false;

    /// <summary>The namespace to use during export.</summary>
    private const string Namespace = "Hl7.Fhir.Model";

    /// <summary>FHIR information we are exporting.</summary>
    private DefinitionCollection _info = null!;

    /// <summary>Options for controlling the export.</summary>
    private FirelyGenOptions _options = null!;

    /// <summary>Keep track of information about written value sets.</summary>
    private Dictionary<string, WrittenValueSetInfo> _writtenValueSets = [];

    /// <summary>The split characters.</summary>
    private static readonly char[] _splitChars = ['|', ' '];

    /// <summary>The currently in-use text writer.</summary>
    private ExportStreamWriter _writer = null!;

    /// <summary>The model writer.</summary>
    private ExportStreamWriter _modelWriter = null!;

    /// <summary>Pathname of the export directory.</summary>
    private string _exportDirectory = string.Empty;

    /// <summary>Structures to skip generating.</summary>
    internal static readonly HashSet<string> _exclusionSet =
    [
        /* These two types are generated as interfaces, so require special handling and
         * are not to be treated as normal resources. */
        "CanonicalResource",
        "MetadataResource",

        /* UCUM is used as a required binding in a codeable concept. Since we do not
         * use enums in this situation, it is not useful to generate this valueset
         */
        "http://hl7.org/fhir/ValueSet/ucum-units",

        /* R5 made Resource.language a required binding to all-languages, which contains
         * all of bcp:47 and is listed as infinite. This is not useful to generate.
         * Note that in R5, many elements that are required to all-languages also have bound
         * starter value sets.  TODO: consider if we want to generate constants for those.
         */
        "http://hl7.org/fhir/ValueSet/all-languages",

        /* MIME types are infinite, so we do not want to generate these.
         * Note that in R5, many elements that are required to MIME type also have bound
         * starter value sets.  TODO: consider if we want to generate constants for those.
         */
        "http://hl7.org/fhir/ValueSet/mimetypes",
    ];

    /// <summary>
    /// List of types introduced in R5 that are retrospectively introduced in R3 and R4.
    /// </summary>
    internal static readonly List<WrittenModelInfo> _sharedR5DataTypes =
    [
        new WrittenModelInfo { CsName = "BackboneType", FhirName = "BackboneType", IsAbstract = true },
        new WrittenModelInfo { CsName = "Base", FhirName = "Base", IsAbstract = true },
        new WrittenModelInfo { CsName = "DataType", FhirName = "DataType", IsAbstract = true },
        new WrittenModelInfo { CsName = "PrimitiveType", FhirName = "PrimitiveType", IsAbstract = true },
    ];

    /// <summary>
    /// List of complex datatype classes that are part of the 'base' subset. See <see cref="GenSubset"/>.
    /// </summary>
    private static readonly List<string> _baseSubsetComplexTypes =
    [
        "Attachment",
        "BackboneElement",
        "BackboneType",
        "Base",
        "CodeableConcept",
        "Coding",
        "ContactPoint",
        "ContactDetail",
        "DataType",
        "Element",
        "Extension",
        "Identifier",
        "Meta",
        "Narrative",
        "Period",
        "PrimitiveType",
        "Quantity",
        "Range",
        "Reference",
        "Signature",
        "UsageContext",
        "CodeableReference"
    ];

    /// <summary>
    /// List of complex datatype classes that are part of the 'conformance' subset. See <see cref="GenSubset"/>.
    /// </summary>
    private static readonly List<string> _conformanceSubsetComplexTypes =
    [
        "ElementDefinition",
        "RelatedArtifact",
    ];

    /// <summary>
    /// List of resource classes that are part of the 'base' subset. See <see cref="GenSubset"/>.
    /// </summary>
    private static readonly List<string> _baseSubsetResourceTypes =
    [
        "Binary",
        "Bundle",
        "DomainResource",
        "OperationOutcome",
        "Parameters",
        "Resource",
    ];


    /// <summary>
    /// List of resource classes that are part of the 'conformance' subset. See <see cref="GenSubset"/>.
    /// </summary>
    private static readonly List<string> _conformanceSubsetResourceTypes =
    [
        "CapabilityStatement",
        "CodeSystem",
        "ElementDefinition",
        "StructureDefinition",
        "ValueSet",
    ];

    /// <summary>
    /// List of all valuesets that we publish in the base subset
    /// </summary>
    private static readonly HashSet<string> _baseSubsetValueSets =
    [
        "http://hl7.org/fhir/ValueSet/publication-status",
        "http://hl7.org/fhir/ValueSet/FHIR-version",

        // Doesn't strictly need to be in base (but in conformance),
        // but we used to generate it for base, so I am keeping it that way.
        "http://hl7.org/fhir/ValueSet/filter-operator",
    ];

    /// <summary>
    /// List of all valuesets that we publish in the conformance subset.
    /// </summary>
    private static readonly HashSet<string> _conformanceSubsetValueSets =
    [
        "http://hl7.org/fhir/ValueSet/capability-statement-kind",
        "http://hl7.org/fhir/ValueSet/binding-strength",
        "http://hl7.org/fhir/ValueSet/search-param-type",

        // These are necessary for CapabilityStatement/CapabilityStatement2
        // CapStat2 has disappeared in ballot, if that becomes final,
        // these don't have to be created as shared valuesets anymore.
        "http://hl7.org/fhir/ValueSet/restful-capability-mode",
        "http://hl7.org/fhir/ValueSet/type-restful-interaction",
        "http://hl7.org/fhir/ValueSet/system-restful-interaction",

        // For these valuesets the algorithm to determine whether a vs is shared
        // is still considering core extensions too. When this is corrected,
        // these can probably go.
        "http://hl7.org/fhir/ValueSet/constraint-severity",

        "http://hl7.org/fhir/ValueSet/codesystem-content-mode"
    ];

    /// <summary>
    /// Information about special handling for specific value sets (for backwards compatibility of
    /// generated code)
    /// </summary>
    internal record class ValueSetBehaviorOverrides
    {
        public required bool AllowShared { get; init; }
        public required bool AllowInClasses { get; init; }
        public HashSet<string> ForceInClasses { get; init; } = [];
    }

    /// <summary>
    /// (Immutable) ValueSets that need special handling for backwards compatibility
    /// </summary>
    /// <remarks>
    /// Plan to remove in SDK v6.0
    /// </remarks>
    private static readonly Dictionary<string, ValueSetBehaviorOverrides> _valueSetBehaviorOverrides = new()
    {
        { "http://hl7.org/fhir/ValueSet/consent-data-meaning", new ValueSetBehaviorOverrides() { AllowShared = true, AllowInClasses = true, } },
        { "http://hl7.org/fhir/ValueSet/consent-provision-type", new ValueSetBehaviorOverrides() { AllowShared = true, AllowInClasses = true, }},
        { "http://hl7.org/fhir/ValueSet/encounter-status", new ValueSetBehaviorOverrides() { AllowShared = true, AllowInClasses = true, }},
        { "http://hl7.org/fhir/ValueSet/list-mode", new ValueSetBehaviorOverrides() { AllowShared = true, AllowInClasses = true, }},
        { "http://hl7.org/fhir/ValueSet/color-codes", new ValueSetBehaviorOverrides() { AllowShared = false, AllowInClasses = false, }},
        //{ "http://hl7.org/fhir/ValueSet/timezones", new ValueSetBehaviorOverrides() { AllowShared = true, ForceInClasses = ["Appointment"] }},
        //{ "http://hl7.org/fhir/ValueSet/timezones", new ValueSetBehaviorOverrides() { AllowShared = true, ForceInClasses = ["Appointment"] }},
    };

    /// <summary>
    ///  List of all valuesets that we should publish as a shared Enum although there is only 1 reference to it.
    /// </summary>
    internal static readonly List<(string, string)> _explicitSharedValueSets =
    [
        // This enum should go to Template-binding.cs because otherwise it will introduce a breaking change.
        ("R4", "http://hl7.org/fhir/ValueSet/messageheader-response-request"),
        ("R4", "http://hl7.org/fhir/ValueSet/concept-map-equivalence"),
        ("R4B", "http://hl7.org/fhir/ValueSet/messageheader-response-request"),
        ("R4B", "http://hl7.org/fhir/ValueSet/concept-map-equivalence"),
        ("R5", "http://hl7.org/fhir/ValueSet/constraint-severity"),
    ];


    /// <summary>Gets the reserved words.</summary>
    /// <value>The reserved words.</value>
    private static readonly HashSet<string> _reservedWords = [];

    private static readonly Func<WrittenModelInfo, bool> SupportedResourcesFilter = wmi => !wmi.IsAbstract;
    private static readonly Func<WrittenModelInfo, bool> FhirToCsFilter = wmi => !_excludeFromCsToFhir!.Contains(wmi.FhirName);
    private static readonly Func<WrittenModelInfo, bool> CsToStringFilter = FhirToCsFilter;

    private static readonly string[] _excludeFromCsToFhir =
    [
        "CanonicalResource",
        "MetadataResource",
    ];

    /// <summary>
    /// The list of elements that would normally be represented using a CodeOfT enum, but that we
    /// want to be generated as a normal Code instead.
    /// </summary>
    private static readonly List<string> _codedElementOverrides =
    [
        "CapabilityStatement.rest.resource.type"
    ];

    /// <summary>
    /// Some valuesets have names that are the same as element names or are just not nice - use this collection
    /// to change the name of the generated enum as required.
    /// </summary>
    internal static readonly Dictionary<string, string> _enumNamesOverride = new()
    {
        ["http://hl7.org/fhir/ValueSet/characteristic-combination"] = "CharacteristicCombinationCode",
        ["http://hl7.org/fhir/ValueSet/claim-use"] = "ClaimUseCode",
        ["http://hl7.org/fhir/ValueSet/content-type"] = "ContentTypeCode",
        ["http://hl7.org/fhir/ValueSet/exposure-state"] = "ExposureStateCode",
        ["http://hl7.org/fhir/ValueSet/verificationresult-status"] = "StatusCode",
        ["http://terminology.hl7.org/ValueSet/v3-Confidentiality"] = "ConfidentialityCode",
        ["http://hl7.org/fhir/ValueSet/variable-type"] = "VariableTypeCode",
        ["http://hl7.org/fhir/ValueSet/group-measure"] = "GroupMeasureCode",
        ["http://hl7.org/fhir/ValueSet/coverage-kind"] = "CoverageKindCode",
        ["http://hl7.org/fhir/ValueSet/fhir-types"] = "FHIRAllTypes"
    };

    private record SinceVersion(FhirReleases.FhirSequenceCodes Since);

    private readonly Dictionary<string, string> _sinceAttributes = new()
    {
        ["Meta.source"] = "R4",
        ["Reference.type"] = "R4",
        ["Bundle.timestamp"] = "R4",
        ["Binary.data"] = "R4",
        ["ValueSet.compose.property"] = "R5",
        ["ValueSet.compose.include.copyright"] = "R5",
        ["ValueSet.expansion.property"] = "R5",
        ["ValueSet.expansion.contains.property"] = "R5",
        ["ValueSet.scope"] = "R5",
        ["Bundle.issues"] = "R5",
        ["CapabilityStatement.rest.resource.conditionalPatch"] = "R5",
        ["CapabilityStatement.versionAlgorithm"] = "R5",
        ["CapabilityStatement.copyrightLabel"] = "R5",
        ["CapabilityStatement.acceptLanguage"] = "R5",
        ["CapabilityStatement.identifier"] = "R5",
        ["CodeSystem.concept.designation.additionalUse"] = "R5",
        ["CodeSystem.approvalDate"] = "R5",
        ["CodeSystem.lastReviewDate"] = "R5",
        ["CodeSystem.effectivePeriod"] = "R5",
        ["CodeSystem.topic"] = "R5",
        ["CodeSystem.author"] = "R5",
        ["CodeSystem.editor"] = "R5",
        ["CodeSystem.reviewer"] = "R5",
        ["CodeSystem.endorser"] = "R5",
        ["CodeSystem.relatedArtifact"] = "R5",
        ["CodeSystem.copyrightLabel"] = "R5",
        ["CodeSystem.versionAlgorithm"] = "R5",
        ["ElementDefinition.constraint.suppress"] = "R5",
        ["ElementDefinition.mustHaveValue"] = "R5",
        ["ElementDefinition.valueAlternatives"] = "R5",
        ["ElementDefinition.obligation"] = "R5",
        ["ElementDefinition.obligation.code"] = "R5",
        ["ElementDefinition.obligation.actor"] = "R5",
        ["ElementDefinition.obligation.documentation"] = "R5",
        ["ElementDefinition.obligation.usage"] = "R5",
        ["ElementDefinition.obligation.filter"] = "R5",
        ["ElementDefinition.obligation.filterDocumentation"] = "R5",
        ["ElementDefinition.obligation.process"] = "R5",
        ["ElementDefinition.binding.additional"] = "R5",
        ["ElementDefinition.binding.additional.purpose"] = "R5",
        ["ElementDefinition.binding.additional.valueSet"] = "R5",
        ["ElementDefinition.binding.additional.documentation"] = "R5",
        ["ElementDefinition.binding.additional.shortDoco"] = "R5",
        ["ElementDefinition.binding.additional.usage"] = "R5",
        ["ElementDefinition.binding.additional.any"] = "R5",
        ["StructureDefinition.versionAlgorithm"] = "R5",
        ["StructureDefinition.copyrightLabel"] = "R5",
        ["ValueSet.compose.include.concept.designation.additionalUse"] = "R5",
        ["ValueSet.expansion.next"] = "R5",
        ["ValueSet.expansion.contains.property.subProperty"] = "R5",
        ["ValueSet.expansion.contains.property.subProperty.code"] = "R5",
        ["ValueSet.expansion.contains.property.subProperty.value"] = "R5",
        ["ValueSet.approvalDate"] = "R5",
        ["ValueSet.lastReviewDate"] = "R5",
        ["ValueSet.effectivePeriod"] = "R5",
        ["ValueSet.topic"] = "R5",
        ["ValueSet.author"] = "R5",
        ["ValueSet.editor"] = "R5",
        ["ValueSet.reviewer"] = "R5",
        ["ValueSet.endorser"] = "R5",
        ["ValueSet.relatedArtifact"] = "R5",
        ["ValueSet.copyrightLabel"] = "R5",
        ["ValueSet.versionAlgorithm"] = "R5",
        ["Attachment.height"] = "R5",
        ["Attachment.width"] = "R5",
        ["Attachment.frames"] = "R5",
        ["Attachment.duration"] = "R5",
        ["Attachment.pages"] = "R5",
        ["RelatedArtifact.classifier"] = "R5",
        ["RelatedArtifact.resourceReference"] = "R5",
        ["RelatedArtifact.publicationStatus"] = "R5",
        ["RelatedArtifact.publicationDate"] = "R5",
        ["Signature.data"] = "R4",
        ["Signature.who"] = "R4",
        ["Signature.onBehalfOf"] = "R4",
        ["Signature.sigFormat"] = "R4",
        ["Signature.targetFormat"] = "R4"
    };

    private readonly Dictionary<string, (string since, string newName)> _untilAttributes = new()
    {
        ["Binary.content"] = ("R4", "Binary.data"),
        ["ElementDefinition.constraint.xpath"] = ("R5", ""),
        ["ValueSet.scope.focus"] = ("R5", ""),
        ["RelatedArtifact.url"] = ("R5", ""),
        ["Signature.blob"] = ("R4", "Signature.data"),
        ["Signature.contentType"] = ("R4", "")
    };

    /// <summary>True to export five ws.</summary>
    private bool _exportFiveWs = true;

    /// <summary>Gets the FHIR primitive type map.</summary>
    /// <value>The FHIR primitive type map.</value>
    Dictionary<string, string> ILanguage.FhirPrimitiveTypeMap => CSharpFirelyCommon.PrimitiveTypeMap;

    /// <summary>If a Cql ModelInfo is available, this will be the parsed XML model file.</summary>
    private Ncqa.Cql.Model.ModelInfo? _cqlModelInfo = null;
    private IDictionary<string, Ncqa.Cql.Model.ClassInfo>? _cqlModelClassInfo = null;

    /// <summary>Export the passed FHIR version into the specified directory.</summary>
    /// <param name="info">           The information.</param>
    /// <param name="serverInfo">     Information describing the server.</param>
    /// <param name="options">        Options for controlling the operation.</param>
    /// <param name="exportDirectory">Directory to write files.</param>
    public void Export(object untypedOptions, DefinitionCollection info)
    {
        if (untypedOptions is not FirelyGenOptions options)
        {
            throw new ArgumentException("Options must be of type FirelyGenOptions");
        }

        var subset = options.Subset;

        // STU3 satellite is a combination of satellite and conformance
        if ((info.FhirSequence == FhirReleases.FhirSequenceCodes.STU3) &&
            (subset == CSharpFirelyCommon.GenSubset.Satellite))
        {
            subset = CSharpFirelyCommon.GenSubset.Satellite | CSharpFirelyCommon.GenSubset.Conformance;
        }

        // only generate base definitions for R5
        if (subset.HasFlag(GenSubset.Base) && info.FhirSequence != FhirReleases.FhirSequenceCodes.R5)
        {
            Console.WriteLine($"Aborting {LanguageName} for {info.FhirSequence}: code generation for the 'base' subset should be run on R5 only.");
            return;
        }

        // conformance subset is only valid for STU3 and R5
        if (subset.HasFlag(GenSubset.Conformance) &&
            (info.FhirSequence != FhirReleases.FhirSequenceCodes.STU3 &&
            info.FhirSequence != FhirReleases.FhirSequenceCodes.R5))
        {
            Console.WriteLine($"Aborting {LanguageName} for {info.FhirSequence}: code generation for the 'conformance' subset should be run on STU3 or R5 only.");
            return;
        }

        _exportFiveWs = options.ExportFiveWs;

        // set internal vars so we don't pass them to every function
        _info = info;
        _options = options;
        _exportDirectory = options.OutputDirectory;
        _writtenValueSets = [];

        if (!Directory.Exists(_exportDirectory))
        {
            Directory.CreateDirectory(_exportDirectory);
        }

        if (!Directory.Exists(Path.Combine(_exportDirectory, "Generated")))
        {
            Directory.CreateDirectory(Path.Combine(_exportDirectory, "Generated"));
        }

        string cqlModelResourceKey = options.CqlModel;
        if (!string.IsNullOrEmpty(cqlModelResourceKey))
        {
            _cqlModelInfo = Ncqa.Cql.Model.CqlModels.LoadEmbeddedResource(cqlModelResourceKey);
            _cqlModelClassInfo = Ncqa.Cql.Model.CqlModels.ClassesByName(_cqlModelInfo);
        }

        var allPrimitives = new Dictionary<string, WrittenModelInfo>();
        var allComplexTypes = new Dictionary<string, WrittenModelInfo>();
        var allResources = new Dictionary<string, WrittenModelInfo>();
        var dummy = new Dictionary<string, WrittenModelInfo>();

        string infoFilename = Path.Combine(_exportDirectory, "Generated", "_GeneratorLog.cs");

        // update the models for consistency across different versions of FHIR
        ModifyDefinitionsForConsistency();

        using Stream infoStream = _generateHashesInsteadOfOutput
            ? new MemoryStream()
            : new FileStream(infoFilename, FileMode.Create);
        using ExportStreamWriter infoWriter = new(infoStream);

        if (_generateHashesInsteadOfOutput)
        {
            infoWriter.NewLine = "\r\n";
        }

        _modelWriter = infoWriter;

        WriteGenerationComment(infoWriter);

        if (options.ExportStructures.Contains(CodeGenCommon.Models.FhirArtifactClassEnum.ValueSet))
        {
            WriteSharedValueSets(subset);
        }

        _modelWriter.WriteLineIndented("// Generated items");

        if (options.ExportStructures.Contains(CodeGenCommon.Models.FhirArtifactClassEnum.PrimitiveType))
        {
            WritePrimitiveTypes(_info.PrimitiveTypesByName.Values, ref dummy, subset);
        }

        AddModels(allPrimitives, _info.PrimitiveTypesByName.Values);

        if (options.ExportStructures.Contains(CodeGenCommon.Models.FhirArtifactClassEnum.ComplexType))
        {
            WriteComplexDataTypes(_info.ComplexTypesByName.Values, ref dummy, subset);
        }

        AddModels(allComplexTypes, _info.ComplexTypesByName.Values);
        AddModels(allComplexTypes, _sharedR5DataTypes);

        if (options.ExportStructures.Contains(CodeGenCommon.Models.FhirArtifactClassEnum.Resource))
        {
            WriteResources(_info.ResourcesByName.Values, ref dummy, subset);
        }

        AddModels(allResources, _info.ResourcesByName.Values);

        if (options.ExportStructures.Contains(CodeGenCommon.Models.FhirArtifactClassEnum.Interface))
        {
            WriteInterfaces(_info.InterfacesByName.Values, ref dummy, subset);
        }

        if (subset.HasFlag(GenSubset.Satellite))
        {
            WriteModelInfo(allPrimitives, allComplexTypes, allResources);
        }

        if (_generateHashesInsteadOfOutput)
        {
            infoWriter.Flush();

            // generate the hash
            string hash = FileSystemUtils.GenerateSha256(infoStream);
            _fileHashes.Add(infoFilename[_exportDirectory.Length..], hash);

            infoWriter.Close();
        }
        else
        {
            infoWriter.Flush();
            infoWriter.Close();
        }
    }

    /// <summary>
    /// Modifies the definition structures for consistency.  Note that this makes the export *not* idempotent.
    /// </summary>
    private void ModifyDefinitionsForConsistency()
    {
        // We need to modify the (R4+-based) definition of Binary, to include
        // the pre-R4 element "content".
        if (_info.ResourcesByName.TryGetValue("Binary", out StructureDefinition? sdBinary))
        {
            if (!sdBinary.cgTryGetElementByPath("Binary.content", out _) &&
                sdBinary.cgTryGetElementByPath("Binary.data", out ElementDefinition? edData))
            {
                // make a copy of the data element
                ElementDefinition edContent = (ElementDefinition)edData.DeepCopy();

                // update the copied element to be the content element
                edContent.ElementId = "Binary.content";
                edContent.Path = "Binary.content";
                edContent.Base = new() { Path = "Binary.content", Min = 0, Max = "1" };

                edContent.cgSetFieldOrder(edData.cgFieldOrder(), edData.cgComponentFieldOrder());

                //edContent.RemoveExtension(CommonDefinitions.ExtUrlEdFieldOrder);
                //edContent.RemoveExtension(CommonDefinitions.ExtUrlEdComponentFieldOrder);

                //edContent.AddExtension(CommonDefinitions.ExtUrlEdFieldOrder, new Integer(edData.cgFieldOrder()));
                //edContent.AddExtension(CommonDefinitions.ExtUrlEdComponentFieldOrder, new Integer(edData.cgComponentFieldOrder()));

                // add our element and track info, note that we are not increasing
                // the orders since they are duplicate elements from different versions
                _ = _info.TryInsertElement(sdBinary, edContent, false);
            }
        }

        // We need to modify the definition of Signature, to include
        // the STU3 content.
        if (_info.ComplexTypesByName.TryGetValue("Signature", out StructureDefinition? sdSignature))
        {
            if (!sdSignature.cgTryGetElementByPath("Signature.blob", out _) &&
                sdSignature.cgTryGetElementByPath("Signature.data", out ElementDefinition? edData))
            {
                // make a copy of the data element
                ElementDefinition edBlob = (ElementDefinition)edData.DeepCopy();

                // update the copied element to be the blob element
                edBlob.ElementId = "Signature.blob";
                edBlob.Path = "Signature.blob";
                edBlob.Base = new() { Path = "Signature.blob", Min = 0, Max = "1" };
                edBlob.Min = 0;
                edBlob.Max = "1";

                edBlob.cgSetFieldOrder(edData.cgFieldOrder(), edData.cgComponentFieldOrder());

                //edBlob.RemoveExtension(CommonDefinitions.ExtUrlEdFieldOrder);
                //edBlob.RemoveExtension(CommonDefinitions.ExtUrlEdComponentFieldOrder);

                //edBlob.AddExtension(CommonDefinitions.ExtUrlEdFieldOrder, new Integer(edData.cgFieldOrder() + 1));
                //edBlob.AddExtension(CommonDefinitions.ExtUrlEdComponentFieldOrder, new Integer(edData.cgComponentFieldOrder() + 1));

                // add our element and track info
                _ = _info.TryInsertElement(sdSignature, edBlob, false);
            }

            if (!sdSignature.cgTryGetElementByPath("Signature.contentType", out ElementDefinition? edContentType))
            {
                // create a new element for the contentType (values pulled from STU3)
                edContentType = new()
                {
                    ElementId = "Signature.contentType",
                    Path = "Signature.contentType",
                    Short = "The technical format of the signature",
                    Definition = "A mime type that indicates the technical format of the signature. Important mime types are application/signature+xml for X ML DigSig, application/jwt for JWT, and image/* for a graphical image of a signature, etc.",
                    Min = 0,
                    Max = "1",
                    Base = new() { Path = "Signature.contentType", Min = 0, Max = "1" },
                    Type = [new() { Code = "code" }],
                    IsSummary = true,
                    Binding = new()
                    {
                        Strength = Hl7.Fhir.Model.BindingStrength.Required,
                        ValueSet = new Canonical("http://www.rfc-editor.org/bcp/bcp13.txt"),
                        Description = "The mime type of an attachment. Any valid mime type is allowed.",
                        Extension =
                        [
                            new()
                            {
                                Url = CommonDefinitions.ExtUrlBindingName,
                                Value = new FhirString("MimeType"),
                            },
                            new()
                            {
                                Url = CommonDefinitions.ExtUrlIsCommonBinding,
                                Value = new FhirBoolean(true),
                            }
                        ]
                    }
                };

                edContentType.cgSetFieldOrder(7, 6);

                //edContentType.RemoveExtension(CommonDefinitions.ExtUrlEdFieldOrder);
                //edContentType.RemoveExtension(CommonDefinitions.ExtUrlEdComponentFieldOrder);

                //edContentType.AddExtension(CommonDefinitions.ExtUrlEdFieldOrder, new Integer(6), true);
                //edContentType.AddExtension(CommonDefinitions.ExtUrlEdComponentFieldOrder, new Integer(6), true);

                // add our element and track info
                _ = _info.TryInsertElement(sdSignature, edContentType, false);
            }
            else
            {
                // move the current element to after onBehalfOf
                edContentType.cgSetFieldOrder(7, 6);
            }

            if (sdSignature.cgTryGetElementById("Signature.who", out ElementDefinition? edWho))
            {
                // make it a choice type by adding uri, like it was in STU3
                edWho.ElementId = "Signature.who[x]";
                edWho.Path = "Signature.who[x]";
                edWho.Base.Path = "Signature.who[x]";
                edWho.Type.Add(new() { Code = "uri" });

                //_ = _info.TryUpdateElement(sdSignature, edWho);
            }

            if (sdSignature.cgTryGetElementById("Signature.onBehalfOf", out ElementDefinition? edOnBehalfOf))
            {
                // make it a choice type by adding uri, like it was in STU3
                edOnBehalfOf.ElementId = "Signature.onBehalfOf[x]";
                edOnBehalfOf.Path = "Signature.onBehalfOf[x]";
                edOnBehalfOf.Base.Path = "Signature.onBehalfOf[x]";
                edOnBehalfOf.Type.Add(new() { Code = "uri" });

                int prevFO = edOnBehalfOf.cgFieldOrder();
                int prevCFO = edOnBehalfOf.cgComponentFieldOrder();

                // TODO: fix the order (should be 6th total, 5th in component)
                edOnBehalfOf.cgSetFieldOrder(6, 5);

                //_ = _info.TryUpdateElement(sdSignature, edOnBehalfOf, prevFO, prevCFO);
            }
        }

        // Element ValueSet.scope.focus has been removed in R5 (5.0.0-snapshot3). Adding this element to the list of Resources,
        // so we can add a [NotMapped] attribute later.
        if (_info.ResourcesByName.TryGetValue("ValueSet", out StructureDefinition? sdValueSet) &&
            sdValueSet.cgTryGetElementById("ValueSet.scope", out _) &&
            !sdValueSet.cgTryGetElementById("ValueSet.scope.focus", out _))
        {
            // create a new element for the focus (values pulled from 5.0.0-snapshot1)
            ElementDefinition edFocus = new()
            {
                ElementId = "ValueSet.scope.focus",
                Path = "ValueSet.scope.focus",
                Short = "General focus of the Value Set as it relates to the intended semantic space",
                Definition = "The general focus of the Value Set as it relates to the intended semantic space. This can be the information about clinical relevancy or the statement about the general focus of the Value Set, such as a description of types of messages, payment options, geographic locations, etc.",
                Min = 0,
                Max = "1",
                Base = new() { Path = "ValueSet.scope.focus", Min = 0, Max = "1" },
                Type = [new() { Code = "string" }],
                Constraint =
                [
                    new()
                    {
                        Key = "ele-1",
                        Severity = ConstraintSeverity.Error,
                        Human = "All FHIR elements must have a @value or children",
                        Expression = "hasValue() or (children().count() > id.count())",
                    },
                ],
                IsSummary = false,
                IsModifier = false,
                MustSupport = false,
            };

            edFocus.cgSetFieldOrder(123, 3);

            //edFocus.RemoveExtension(CommonDefinitions.ExtUrlEdFieldOrder);
            //edFocus.RemoveExtension(CommonDefinitions.ExtUrlEdComponentFieldOrder);

            //edFocus.AddExtension(CommonDefinitions.ExtUrlEdFieldOrder, new Integer(123), true);
            //edFocus.AddExtension(CommonDefinitions.ExtUrlEdComponentFieldOrder, new Integer(3), true);

            // TODO(ginoc): This insertion is currently pushing exclusionCriteria to Order=60 in file (componentOrder 5) - it should not
            // add our element and track info
            _ = _info.TryInsertElement(sdValueSet, edFocus, true);
        }

        // Element Bundle.link.relation changed from FhirString to Code<Hl7.Fhir.Model.Bundle.LinkRelationTypes> in R5 (5.0.0-snapshot3).
        // We decided to leave the type to FhirString
        if (_info.ResourcesByName.TryGetValue("Bundle", out StructureDefinition? sdBundle) &&
            sdBundle.cgTryGetElementById("Bundle.link.relation", out ElementDefinition? edRelation))
        {
            edRelation.Type = [new() { Code = "string" }];

            _ = _info.TryUpdateElement(sdBundle, edRelation);
        }

        // Element ElementDefinition.constraint.xpath has been removed in R5 (5.0.0-snapshot3). Adding this element to the list of ComplexTypes,
        // so we can add a [NotMapped] attribute later.
        if (_info.ComplexTypesByName.TryGetValue("ElementDefinition", out StructureDefinition? sdElementDefinition) &&
            sdElementDefinition.cgTryGetElementById("ElementDefinition.constraint", out _) &&
            !sdElementDefinition.cgTryGetElementById("ElementDefinition.constraint.xpath", out _))
        {
            // create a new element for the xpath (values pulled from 5.0.0-snapshot1)
            ElementDefinition edXPath = new()
            {
                ElementId = "ElementDefinition.constraint.xpath",
                Path = "ElementDefinition.constraint.xpath",
                Short = "XPath expression of constraint",
                Definition = "An XPath expression of constraint that can be executed to see if this constraint is met.",
                Min = 0,
                Max = "1",
                Base = new() { Path = "ElementDefinition.constraint.xpath", Min = 0, Max = "1" },
                Type = [new() { Code = "string" }],
                IsSummary = true,
            };

            // try to get the offsets from ElementDefinition.constraint.expression (we want to be after that element)
            if (sdElementDefinition.cgTryGetElementById("ElementDefinition.constraint.expression", out ElementDefinition? edConstraintExpression))
            {
                edXPath.cgSetFieldOrder(edConstraintExpression.cgFieldOrder() + 1, edConstraintExpression.cgComponentFieldOrder() + 1);
            }
            else
            {
                edXPath.cgSetFieldOrder(66, 8);
            }

            //edXPath.RemoveExtension(CommonDefinitions.ExtUrlEdFieldOrder);
            //edXPath.RemoveExtension(CommonDefinitions.ExtUrlEdComponentFieldOrder);

            //edXPath.AddExtension(CommonDefinitions.ExtUrlEdFieldOrder, new Integer(65), true);
            //edXPath.AddExtension(CommonDefinitions.ExtUrlEdComponentFieldOrder, new Integer(7), true);

            // add our element and track info
            _ = _info.TryInsertElement(sdElementDefinition, edXPath, true);
        }

        // We need to modify the (R4+-based) definition of RelatedArtifact, to include
        // the pre-R4 element "url".
        if (_info.ComplexTypesByName.TryGetValue("RelatedArtifact", out StructureDefinition? sdRelatedArtifact) &&
            !sdRelatedArtifact.cgTryGetElementById("RelatedArtifact.url", out _))
        {
            // create a new element for the url (values pulled from STU3)
            ElementDefinition edUrl = new()
            {
                ElementId = "RelatedArtifact.url",
                Path = "RelatedArtifact.url",
                Short = "Where the artifact can be accessed",
                Definition = "A url for the artifact that can be followed to access the actual content.",
                Comment = "If a document or resource element is present, this element SHALL NOT be provided (use the url or reference in the Attachment or resource reference).",
                Min = 0,
                Max = "1",
                Base = new() { Path = "RelatedArtifact.url", Min = 0, Max = "1" },
                Type = [new() { Code = "url" }],
                IsSummary = true,
            };

            edUrl.cgSetFieldOrder(8, 7);

            // add our element and track info
            _ = _info.TryInsertElement(sdRelatedArtifact, edUrl, true);
        }

        // need to modify the summary status of narrative elements - remove this for SDK 6.0
        if (_info.ComplexTypesByName.TryGetValue("Narrative", out StructureDefinition? sdNarrative))
        {
            if (sdNarrative.cgTryGetElementById("Narrative.status", out ElementDefinition? edStatus))
            {
                edStatus.IsSummary = true;
            }

            if (sdNarrative.cgTryGetElementById("Narrative.div", out ElementDefinition? edDiv))
            {
                edDiv.IsSummary = true;
            }
        }

        // correct issues in FHIR 6.0.0-ballot2
        if ((_info.MainPackageId == "hl7.fhir.r6.core") && (_info.MainPackageVersion == "6.0.0-ballot2"))
        {
            if (_info.ResourcesByName.TryGetValue("TestScript", out StructureDefinition? sdTestScript))
            {
                if (sdTestScript.cgTryGetElementById("TestScript.setup.action.common.parameter", out ElementDefinition? edSetupCommonParameter))
                {
                    // Set the class name to use for this new backbone element
                    edSetupCommonParameter.AddExtension("http://hl7.org/fhir/StructureDefinition/structuredefinition-explicit-type-name", new FhirString("SetupActionCommonParameter"));
                }
                if (sdTestScript.cgTryGetElementById("TestScript.common.parameter", out ElementDefinition? edCommonParameter))
                {
                    // Set the class name to use for this new backbone element
                    edCommonParameter.AddExtension("http://hl7.org/fhir/StructureDefinition/structuredefinition-explicit-type-name", new FhirString("CommonParameter"));
                }
                if (sdTestScript.cgTryGetElementById("TestScript.setup.action.common", out ElementDefinition? edSetupActionCommon))
                {
                    // Set the class name to use for this new backbone element
                    edSetupActionCommon.AddExtension("http://hl7.org/fhir/StructureDefinition/structuredefinition-explicit-type-name", new FhirString("SetupActionCommon"));
                }
            }
        }
    }

    /// <summary>Writes a model information.</summary>
    /// <param name="writtenPrimitives">   The written primitives.</param>
    /// <param name="writtenComplexTypes">List of types of the written complexes.</param>
    /// <param name="writtenResources">   The written resources.</param>
    private void WriteModelInfo(
        Dictionary<string, WrittenModelInfo> writtenPrimitives,
        Dictionary<string, WrittenModelInfo> writtenComplexTypes,
        Dictionary<string, WrittenModelInfo> writtenResources)
    {
        string filename = Path.Combine(_exportDirectory, "Generated", "Template-ModelInfo.cs");

        using Stream stream = _generateHashesInsteadOfOutput
            ? new MemoryStream()
            : new FileStream(filename, FileMode.Create);
        using ExportStreamWriter writer = new(stream);

        if (_generateHashesInsteadOfOutput)
        {
            writer.NewLine = "\r\n";
        }

        _writer = writer;

        WriteGenerationComment();

        _writer.WriteLineIndented("using System;");
        _writer.WriteLineIndented("using System.Collections.Generic;");
        _writer.WriteLineIndented("using Hl7.Fhir.Introspection;");
        _writer.WriteLineIndented("using Hl7.Fhir.Validation;");
        _writer.WriteLineIndented("using System.Linq;");
        _writer.WriteLineIndented("using System.Runtime.Serialization;");
        _writer.WriteLine(string.Empty);

        WriteCopyright();

        WriteNamespaceOpen();

        WriteIndentedComment(
            "A class with methods to retrieve information about the\n" +
            "FHIR definitions based on which this assembly was generated.");

        _writer.WriteLineIndented("public partial class ModelInfo");

        // open class
        OpenScope();

        WriteSupportedResources(writtenResources.Values.Where(SupportedResourcesFilter));

        WriteFhirVersion();

        WriteFhirToCs(writtenPrimitives.Values.Where(FhirToCsFilter), writtenComplexTypes.Values.Where(FhirToCsFilter), writtenResources.Values.Where(FhirToCsFilter));
        WriteCsToString(writtenPrimitives.Values.Where(CsToStringFilter), writtenComplexTypes.Values.Where(CsToStringFilter), writtenResources.Values.Where(CsToStringFilter));

        WriteSearchParameters();

        // close class
        CloseScope();

        WriteNamespaceClose();

        if (_generateHashesInsteadOfOutput)
        {
            writer.Flush();

            // generate the hash
            string hash = FileSystemUtils.GenerateSha256(stream);
            _fileHashes.Add(filename[_exportDirectory.Length..], hash);

            writer.Close();
        }
        else
        {
            writer.Flush();
            writer.Close();
        }
    }

    /// <summary>Writes the search parameters.</summary>
    private void WriteSearchParameters()
    {
        _writer.WriteLineIndented("public static List<SearchParamDefinition> SearchParameters = new List<SearchParamDefinition>()");
        OpenScope();

        foreach (StructureDefinition complex in _info.ResourcesByName.Values.OrderBy(c => c.Name))
        {
            IReadOnlyDictionary<string, SearchParameter> resourceSearchParams = _info.SearchParametersForBase(complex.Name);
            if (!resourceSearchParams.Any())
            {
                continue;
            }

            foreach (SearchParameter sp in resourceSearchParams.Values.OrderBy(s => s.Name))
            {
                if (sp.Experimental == true)
                {
                    continue;
                }

                string description;

                if ((!string.IsNullOrEmpty(sp.Description)) &&
                    sp.Description.StartsWith("Multiple", StringComparison.Ordinal))
                {
                    description = string.Empty;
                }
                else
                {
                    description = sp.Description;
                }

                string searchType = sp.Type == null
                    ? string.Empty
                    : FhirSanitizationUtils.SanitizedToConvention(sp.Type.GetLiteral()!, NamingConvention.PascalCase);

                string path = sp.cgXPath();
                if (!string.IsNullOrEmpty(path))
                {
                    string temp = path
                        .Replace("f:", string.Empty, StringComparison.Ordinal)
                        .Replace('/', '.')
                        .Replace('(', '[')
                        .Replace(')', ']');

                    IEnumerable<string> split = temp
                        .Split(_splitChars, StringSplitOptions.RemoveEmptyEntries)
                        .Where(s => s.StartsWith(complex.Name + ".", StringComparison.Ordinal));

                    path = "\"" + string.Join("\", \"", split) + "\", ";
                }

                string target;

                if (!sp.Target.Any())
                {
                    target = string.Empty;
                }
                else
                {
                    SortedSet<string> sc = [];

                    foreach (string t in sp.Target.Select(t => t.GetLiteral()!))
                    {
                        sc.Add("ResourceType." + t);
                    }

                    // HACK: for http://hl7.org/fhir/SearchParameter/clinical-encounter,
                    // none of the base resources have EpisodeOfCare as target, except
                    // Procedure and DeviceRequest. There is no way you can see this from the
                    // source data we generate this from, afaik, so we need to make
                    // a special case here.
                    // Brian P reported that there are many such exceptions - but this one
                    // was reported as a bug. Again, there is no way to know this from our
                    // inputs, so this will remain manually maintained input.
                    if (sp.Id == "clinical-encounter")
                    {
                        if (_info.FhirSequence == FhirReleases.FhirSequenceCodes.STU3)
                        {
                            if (complex.Name != "Procedure" && complex.Name != "DeviceRequest")
                            {
                                sc.Remove("ResourceType.EpisodeOfCare");
                            }
                        }
                        else
                        {
                            if (complex.Name != "DocumentReference")
                            {
                                sc.Remove("ResourceType.EpisodeOfCare");
                            }
                        }
                    }

                    target = ", Target = new ResourceType[] { " + string.Join(", ", sc) + ", }";
                }

                string xpath = string.IsNullOrEmpty(sp.cgXPath()) ? string.Empty : ", XPath = \"" + sp.cgXPath() + "\"";
                string expression = string.IsNullOrEmpty(sp.Expression) ? string.Empty : ", Expression = \"" + sp.Expression + "\"";
                string urlComponent = $", Url = \"{sp.Url}\"";

                string[] components = sp.Component?.Select(c => $"""new SearchParamComponent("{c.Definition}", "{c.Expression}")""").ToArray() ?? [];
                string strComponents = (components.Length > 0) ? $", Component = new SearchParamComponent[] {{ {string.Join(",", components)} }}" : string.Empty;

                _writer.WriteLineIndented(
                    $"new SearchParamDefinition() " +
                        $"{{" +
                        $" Resource = \"{complex.Name}\"," +
                        $" Name = \"{sp.Name}\"," +
                        $" Code = \"{sp.Code}\"," +
                        (_info.FhirSequence == FhirReleases.FhirSequenceCodes.STU3 ?
                            $" Description = @\"{SanitizeForMarkdown(description)}\"," :
                            $" Description = new Markdown(@\"{SanitizeForMarkdown(description)}\"),") +
                        $" Type = SearchParamType.{searchType}," +
                        $" Path = new string[] {{ {path}}}" +
                        target +
                        xpath +
                        expression +
                        urlComponent +
                        strComponents +
                        $" }},");
            }
        }

        CloseScope(true);
    }

    /// <summary>Sanitize for markdown.</summary>
    /// <param name="value">The value.</param>
    private static string SanitizeForMarkdown(string value)
    {
        if (string.IsNullOrEmpty(value))
        {
            return string.Empty;
        }

        return value.Replace("\"", "\"\"").Replace("\r", @"\r").Replace("\n", @"\n");
    }

    /// <summary>Writes the C# to FHIR map dictionary.</summary>
    /// <param name="writtenPrimitives">  The written primitives.</param>
    /// <param name="writtenComplexTypes">List of types of the written complexes.</param>
    /// <param name="writtenResources">   The written resources.</param>
    private void WriteCsToString(
        IEnumerable<WrittenModelInfo> writtenPrimitives,
        IEnumerable<WrittenModelInfo> writtenComplexTypes,
        IEnumerable<WrittenModelInfo> writtenResources)
    {
        _writer.WriteLineIndented("public static Dictionary<Type,string> FhirCsTypeToString = new Dictionary<Type,string>()");
        OpenScope();

        foreach (WrittenModelInfo type in writtenPrimitives.Concat(writtenComplexTypes).OrderBy(t => t.FhirName))
        {
            _writer.WriteLineIndented($"{{ typeof({type.CsName}), \"{type.FhirName}\" }},");
        }

        _writer.WriteLine(string.Empty);

        foreach (WrittenModelInfo type in writtenResources.OrderBy(t => t.FhirName))
        {
            _writer.WriteLineIndented($"{{ typeof({type.CsName}), \"{type.FhirName}\" }},");
        }

        CloseScope(true);
    }

    /// <summary>Writes the FHIR to C# map dictionary.</summary>
    /// <param name="writtenPrimitives">  The written primitives.</param>
    /// <param name="writtenComplexTypes">List of types of the written complexes.</param>
    /// <param name="writtenResources">   The written resources.</param>
    private void WriteFhirToCs(
        IEnumerable<WrittenModelInfo> writtenPrimitives,
        IEnumerable<WrittenModelInfo> writtenComplexTypes,
        IEnumerable<WrittenModelInfo> writtenResources)
    {
        _writer.WriteLineIndented("public static Dictionary<string,Type> FhirTypeToCsType = new Dictionary<string,Type>()");
        OpenScope();

        foreach (WrittenModelInfo type in writtenPrimitives.Concat(writtenComplexTypes).OrderBy(t => t.FhirName))
        {
            _writer.WriteLineIndented($"{{ \"{type.FhirName}\", typeof({type.CsName}) }},");
        }

        _writer.WriteLine(string.Empty);

        foreach (WrittenModelInfo type in writtenResources.OrderBy(t => t.FhirName))
        {
            _writer.WriteLineIndented($"{{ \"{type.FhirName}\", typeof({type.CsName}) }},");
        }

        CloseScope(true);
    }

    /// <summary>Writes the FHIR version.</summary>
    private void WriteFhirVersion()
    {
        _writer.WriteLineIndented("public static string Version");
        OpenScope();
        _writer.WriteLineIndented($"get {{ return \"{_info.FhirVersionLiteral}\"; }}");
        CloseScope();
    }

    /// <summary>Writes the supported resources dictionary.</summary>
    /// <param name="resources">The written resources.</param>
    private void WriteSupportedResources(IEnumerable<WrittenModelInfo> resources)
    {
        _writer.WriteLineIndented("public static List<string> SupportedResources = new List<string>()");
        OpenScope();

        foreach (WrittenModelInfo wmi in resources.OrderBy(s => s.FhirName))
        {
            _writer.WriteLineIndented($"\"{wmi.FhirName}\",");
        }

        CloseScope(true);
    }

    /// <summary>Writes the shared enums.</summary>
    private void WriteSharedValueSets(GenSubset subset)
    {
        HashSet<string> usedEnumNames = [];

        string filename = Path.Combine(_exportDirectory, "Generated", "Template-Bindings.cs");

        using Stream stream = _generateHashesInsteadOfOutput
            ? new MemoryStream()
            : new FileStream(filename, FileMode.Create);
        using ExportStreamWriter writer = new(stream);

        if (_generateHashesInsteadOfOutput)
        {
            writer.NewLine = "\r\n";
        }

        _writer = writer;

        WriteHeaderBasic();
        WriteNamespaceOpen();

        // traverse all versions of all value sets
        foreach ((string unversionedUrl, string[] versions) in _info.ValueSetVersions.OrderBy(kvp => kvp.Key))
        {
            if (_exclusionSet.Contains(unversionedUrl) ||
                (_valueSetBehaviorOverrides.TryGetValue(unversionedUrl, out ValueSetBehaviorOverrides? oddInfo) && (oddInfo.AllowShared == false)))
            {
                continue;
            }

            // traverse value sets starting with highest version
            foreach (string vsVersion in versions.OrderDescending())
            {
                if (!_info.TryGetValueSet(unversionedUrl, vsVersion, out ValueSet? vs))
                {
                    continue;
                }

                // we never want to write limited expansions
                //if (vs.IsLimitedExpansion())
                //{
                //    continue;
                //}

                IEnumerable<StructureElementCollection> coreBindings = _info.CoreBindingsForVs(vs.Url);
                Hl7.Fhir.Model.BindingStrength? strongestBinding = _info.StrongestBinding(coreBindings);

                if (strongestBinding != Hl7.Fhir.Model.BindingStrength.Required)
                {
                    /* Since required bindings cannot be extended, those are the only bindings that
                        can be represented using enums in the POCO classes (using <c>Code&lt;T&gt;</c>). All other coded members
                        use <c>Code</c>, <c>Coding</c> or <c>CodeableConcept</c>.
                        Consequently, we only need to generate enums for valuesets that are used as
                        required bindings anywhere in the data model. */
                    continue;
                }

                IEnumerable<string> referencedBy = coreBindings.cgExtractBaseTypes(_info);

                if ((referencedBy.Count() < 2) && !_explicitSharedValueSets.Contains((_info.FhirSequence.ToString(), vs.Url)))
                {
                    /* ValueSets that are used in a single POCO are generated as a nested enum inside that
                        * POCO, not here in the shared valuesets */

                    continue;
                }

                // If this is a shared valueset that will be generated in the base or conformance subset,
                // don't also generate it here.
                bool writeValueSet =
                    (subset.HasFlag(GenSubset.Satellite) && !(_baseSubsetValueSets.Contains(vs.Url) || _conformanceSubsetValueSets.Contains(vs.Url)))
                    || subset.HasFlag(GenSubset.Conformance) && _conformanceSubsetValueSets.Contains(vs.Url)
                    || subset.HasFlag(GenSubset.Base) && _baseSubsetValueSets.Contains(vs.Url);

                if (!WriteEnum(vs, string.Empty, usedEnumNames, silent: !writeValueSet))
                {
                    // value set could not be written (e.g., could not be expanded)
                    Console.WriteLine($"Wanted to write an enum for ValueSet {vs.Url}, but could not.");
                    continue;
                }

                if (writeValueSet)
                {
                    _modelWriter.WriteLineIndented($"// Generated Shared Enumeration: {_writtenValueSets[vs.Url].ValueSetName} ({vs.Url})");
                }
                else
                {
                    _modelWriter.WriteLineIndented($"// Deferred generation of Shared Enumeration (will be generated in another subset): {_writtenValueSets[vs.Url].ValueSetName} ({vs.Url})");
                }

                _modelWriter.IncreaseIndent();

                foreach (string path in coreBindings.SelectMany(ec => ec.Elements.Select(e => e)).Order(ElementDefinitionComparer.Instance).Select(e => e.Path))
                {
                    string name = path.Split('.')[0];

                    if (_info.ComplexTypesByName.ContainsKey(name))
                    {
                        _modelWriter.WriteLineIndented($"// Used in model class (type): {path}");
                        continue;
                    }

                    _modelWriter.WriteLineIndented($"// Used in model class (resource): {path}");
                }

                _modelWriter.DecreaseIndent();
                _modelWriter.WriteLine(string.Empty);
            }
        }

        WriteNamespaceClose();

        if (_generateHashesInsteadOfOutput)
        {
            writer.Flush();

            // generate the hash
            string hash = FileSystemUtils.GenerateSha256(stream);
            _fileHashes.Add(filename[_exportDirectory.Length..], hash);

            writer.Close();
        }
        else
        {
            writer.Flush();
            writer.Close();
        }
    }

    private void WriteInterfaces(
        IEnumerable<StructureDefinition> complexes,
        ref Dictionary<string, WrittenModelInfo> writtenModels,
        GenSubset subset)
    {
        foreach (StructureDefinition complex in complexes.OrderBy(c => c.Name))
        {
            //if (_exclusionSet.Contains(complex.Name))
            //{
            //    continue;
            //}

            // for now, we only generate interfaces when running in the satellite configuration
            if (subset.HasFlag(GenSubset.Satellite))
            {
                WriteInterface(complex, ref writtenModels, subset);
            }
        }
    }

    private void WriteInterface(
        StructureDefinition complex,
        ref Dictionary<string, WrittenModelInfo> writtenModels,
        GenSubset subset)
    {
        string exportName = "I" + complex.Name.ToPascalCase();
        string filename = Path.Combine(_exportDirectory, "Generated", $"{exportName}.cs");

        _modelWriter.WriteLineIndented($"// {exportName}.cs");

        using Stream stream = _generateHashesInsteadOfOutput
            ? new MemoryStream()
            : new FileStream(filename, FileMode.Create);
        using ExportStreamWriter writer = new(stream);

        if (_generateHashesInsteadOfOutput)
        {
            writer.NewLine = "\r\n";
        }

        _writer = writer;

        WriteHeaderComplexDataType();

        WriteNamespaceOpen();

        WriteInterfaceComponent(complex.cgComponent(), exportName, subset, ref writtenModels);

        WriteNamespaceClose();

        WriteFooter();

        if (_generateHashesInsteadOfOutput)
        {
            writer.Flush();

            // generate the hash
            string hash = FileSystemUtils.GenerateSha256(stream);
            _fileHashes.Add(filename[_exportDirectory.Length..], hash);

            writer.Close();
        }
        else
        {
            writer.Flush();
            writer.Close();
        }
    }


    /// <summary>Write C# classes for FHIR resources.</summary>
    /// <param name="complexes">    The complex data types.</param>
    /// <param name="writtenModels">[in,out] The written models.</param>
    /// <param name="subset"></param>
    private void WriteResources(
        IEnumerable<StructureDefinition> complexes,
        ref Dictionary<string, WrittenModelInfo> writtenModels,
        GenSubset subset)
    {
        foreach (StructureDefinition complex in complexes.OrderBy(c => c.Name))
        {
            if (_exclusionSet.Contains(complex.Name))
            {
                continue;
            }

            if ((subset.HasFlag(GenSubset.Base) && _baseSubsetResourceTypes.Contains(complex.Name)) ||
                (subset.HasFlag(GenSubset.Conformance) && _conformanceSubsetResourceTypes.Contains(complex.Name)) ||
                (subset.HasFlag(GenSubset.Satellite) && !_baseSubsetResourceTypes.Concat(_conformanceSubsetResourceTypes).Contains(complex.Name)))
            {
                WriteResource(complex, ref writtenModels, subset);
            }
        }
    }

    /// <summary>Write a C# class for a FHIR resource.</summary>
    /// <param name="complex">      The complex data type.</param>
    /// <param name="writtenModels">[in,out] The written models.</param>
    /// <param name="subset"></param>
    private void WriteResource(
        StructureDefinition complex,
        ref Dictionary<string, WrittenModelInfo> writtenModels,
        GenSubset subset)
    {
        string exportName = complex.Name.ToPascalCase();

        writtenModels.Add(
            complex.Name,
            new WrittenModelInfo()
            {
                FhirName = complex.Name,
                CsName = $"{Namespace}.{exportName}",
                IsAbstract = complex.Abstract == true,
            });

        string filename = Path.Combine(_exportDirectory, "Generated", $"{exportName}.cs");

        _modelWriter.WriteLineIndented($"// {exportName}.cs");

        using Stream stream = _generateHashesInsteadOfOutput
            ? new MemoryStream()
            : new FileStream(filename, FileMode.Create);
        using ExportStreamWriter writer = new(stream);

        if (_generateHashesInsteadOfOutput)
        {
            writer.NewLine = "\r\n";
        }

        _writer = writer;

        WriteHeaderComplexDataType();

        WriteNamespaceOpen();

        WriteComponent(complex.cgComponent(), exportName, true, subset);

        WriteNamespaceClose();

        WriteFooter();

        if (_generateHashesInsteadOfOutput)
        {
            writer.Flush();

            // generate the hash
            string hash = FileSystemUtils.GenerateSha256(stream);
            _fileHashes.Add(filename[_exportDirectory.Length..], hash);

            writer.Close();
        }
        else
        {
            writer.Flush();
            writer.Close();
        }
    }

    /// <summary>Writes the complex data types.</summary>
    /// <param name="complexes">    The complex data types.</param>
    /// <param name="writtenModels">[in,out] The written models.</param>
    /// <param name="subset"></param>
    private void WriteComplexDataTypes(
        IEnumerable<StructureDefinition> complexes,
        ref Dictionary<string, WrittenModelInfo> writtenModels,
        GenSubset subset)
    {
        foreach (StructureDefinition complex in complexes.OrderBy(c => c.Name))
        {
            if (_exclusionSet.Contains(complex.Name))
            {
                continue;
            }

            if ((subset.HasFlag(GenSubset.Base) && _baseSubsetComplexTypes.Contains(complex.Name)) ||
                (subset.HasFlag(GenSubset.Conformance) && _conformanceSubsetComplexTypes.Contains(complex.Name)) ||
                (subset.HasFlag(GenSubset.Satellite) && !_baseSubsetComplexTypes.Concat(_conformanceSubsetComplexTypes).Contains(complex.Name)))
            {
                WriteComplexDataType(complex, ref writtenModels, subset);
            }
        }
    }

    /// <summary>Writes a complex data type.</summary>
    /// <param name="complex">      The complex data type.</param>
    /// <param name="writtenModels">[in,out] The written models.</param>
    /// <param name="subset"></param>
    private void WriteComplexDataType(
        StructureDefinition complex,
        ref Dictionary<string, WrittenModelInfo> writtenModels,
        GenSubset subset)
    {
        string exportName = complex.Name.ToPascalCase();

        if (TypeNameMappings.TryGetValue(exportName, out string? value))
        {
            exportName = value;
        }

        writtenModels.Add(
            complex.Name,
            new WrittenModelInfo()
            {
                FhirName = complex.Name,
                CsName = $"{Namespace}.{exportName}",
                IsAbstract = complex.Abstract == true,
            });

        string filename = Path.Combine(_exportDirectory, "Generated", $"{exportName}.cs");

        _modelWriter.WriteLineIndented($"// {exportName}.cs");

        using Stream stream = _generateHashesInsteadOfOutput
            ? new MemoryStream()
            : new FileStream(filename, FileMode.Create);
        using ExportStreamWriter writer = new(stream);

        if (_generateHashesInsteadOfOutput)
        {
            writer.NewLine = "\r\n";
        }

        _writer = writer;

        WriteHeaderComplexDataType();

        WriteNamespaceOpen();

        WriteComponent(complex.cgComponent(), exportName, false, subset);

        WriteNamespaceClose();

        WriteFooter();

        if (_generateHashesInsteadOfOutput)
        {
            writer.Flush();

            // generate the hash
            string hash = FileSystemUtils.GenerateSha256(stream);
            _fileHashes.Add(filename[_exportDirectory.Length..], hash);

            writer.Close();
        }
        else
        {
            writer.Flush();
            writer.Close();
        }
    }

    private void WriteInterfaceComponent(
        ComponentDefinition complex,
        string exportName,
        GenSubset subset,
        ref Dictionary<string, WrittenModelInfo> writtenModels)
    {
        string complexName = complex.cgName();

        List<WrittenElementInfo> exportedElements = [];

        WriteIndentedComment($"{complex.Element.Short}");

        //WriteSerializable();

        string fhirTypeConstructor = $"\"{complexName}\",\"{complex.cgUrl()}\"";

        StructureDefinition? parentInterface = _info.GetParentInterface(complex.Structure);

        if (parentInterface == null)
        {
            _writer.WriteLineIndented($"public interface {exportName}");
        }
        else
        {
            string parentInterfaceExportName = "I" + parentInterface.Name.ToPascalCase();

            _writer.WriteLineIndented(
                $"public interface" +
                    $" {exportName}" +
                    $" : {Namespace}.{parentInterfaceExportName}");
        }


        // open class
        OpenScope();

        // right now, no interfaces have components - TODO: determine naming convention if this comes up
        //foreach (ComponentDefinition component in complex.cgChildComponents(_info))
        //{
        //    string componentExportName;
        //    if (string.IsNullOrEmpty(component.cgExplicitName()))
        //    {
        //        componentExportName =
        //            $"{component.cgName(NamingConvention.PascalCase)}Component";
        //    }
        //    else
        //    {
        //        // Consent.provisionActorComponent is explicit lower case...
        //        componentExportName =
        //            $"{component.cgExplicitName()}" +
        //            $"Component";
        //    }
        //    WriteBackboneComponent(
        //        component,
        //        componentExportName,
        //        exportName,
        //        subset);
        //}

        WriteInterfaceElements(complex, exportName, ref exportedElements);

        // close class
        CloseScope();

        // get the list of resources that implement this interface
        foreach (StructureDefinition resourceSd in _info.ResourcesForInterface(complex.Structure).OrderBy(s => s.Name))
        {
            // check if this is a model we have written (do not write for resources out of our subset)
            if (!writtenModels.ContainsKey(resourceSd.Name))
            {
                continue;
            }

            string resourceExportName = resourceSd.Name.ToPascalCase();

            _writer.WriteLineIndented($"public partial class {resourceExportName} : {exportName}");

            // open class
            OpenScope();

            // get the elements for this resource and put them into a dictionary for easy lookup.
            // note that we can restrict to top level since interfaces are currently only top level
            // use the name as determined by BuildElementInfo for the key
            Dictionary<string, ElementDefinition> resourceElements = resourceSd.cgElements(topLevelOnly: true)
                .ToDictionary(e => e.cgName(removeChoiceMarker: true));

            // iterate over the elements of the interface we exported
            foreach (WrittenElementInfo interfaceEi in exportedElements)
            {
                string pn = exportName + "." + interfaceEi.PropertyName;

                WrittenElementInfo? resourceEi = null;
                if (resourceElements.TryGetValue(interfaceEi.FhirElementName ?? string.Empty, out ElementDefinition? resourceEd))
                {
                    resourceEi = BuildElementInfo(resourceExportName, resourceEd);
                }

                WriteInterfaceElementGettersAndSetters(
                    resourceExportName,
                    resourceEd,
                    resourceEi,
                    exportName,
                    interfaceEi);
            }

            // close class
            CloseScope();
        }
    }

    private void WriteInterfaceElementGettersAndSetters(
        string resourceExportName,
        ElementDefinition? resourceEd,
        WrittenElementInfo? resourceEi,
        string interfaceExportName,
        WrittenElementInfo interfaceEi)
    {
        string pn = interfaceExportName + "." + interfaceEi.PropertyName;
        string rt = resourceEi?.PropertyType.PropertyTypeString ?? string.Empty;
        string it = interfaceEi.PropertyType.PropertyTypeString;

        if ((resourceEd == null) || (resourceEi == null))
        {
            _writer.WriteLineIndented("[IgnoreDataMember]");
            _writer.WriteLineIndented($"{it} {pn}");
            OpenScope();
            _writer.WriteLineIndented($"get {{ return null; }}");
            _writer.WriteLineIndented($"set {{ throw new NotImplementedException(\"Resource {resourceExportName} does not implement {interfaceExportName}.{interfaceEi.FhirElementName}\");}}");
            CloseScope();
        }
        else if (interfaceEi.PropertyType.PropertyTypeString == resourceEi.PropertyType.PropertyTypeString)
        {
            _writer.WriteLineIndented("[IgnoreDataMember]");
            _writer.WriteLineIndented($"{it} {pn}" +
                $" {{" +
                $" get => {resourceEi.PropertyName};" +
                $" set {{ {resourceEi.PropertyName} =  value; }}" +
                $" }}");
            _writer.WriteLine();
        }
        // a resource is allowed to have a scalar in place of a list
        else if ((interfaceEi.PropertyType is ListTypeReference interfaceLTR) &&
            (interfaceLTR.Element.PropertyTypeString == resourceEi.PropertyType.PropertyTypeString))
        {
            _writer.WriteLineIndented("[IgnoreDataMember]");
            _writer.WriteLineIndented($"{it} {pn}");
            OpenScope();
            //_writer.WriteLineIndented($"get {{ return new {it}() {{ {resourceEi.PropertyName} }}; }}");
            _writer.WriteLineIndented("get");
            OpenScope();        // getter
            _writer.WriteLineIndented($"if ({resourceEi.PropertyName} == null) return new {it}();");
            _writer.WriteLineIndented($"return new {it}() {{ {resourceEi.PropertyName} }};");
            CloseScope();       // getter

            _writer.WriteLineIndented("set");
            OpenScope();
            _writer.WriteLineIndented($"if (value.Count == 0) {{ {resourceEi.PropertyName} = null; }}");
            _writer.WriteLineIndented($"else if (value.Count == 1) {{ {resourceEi.PropertyName} = value.First(); }}");
            _writer.WriteLineIndented($"else {{ throw new NotImplementedException(\"Resource {resourceExportName} can only have a single {pn} value\"); }}");
            CloseScope();

            CloseScope();
        }
        else
        {
            WriteIndentedComment(
                $"{resourceExportName}.{resourceEi.PropertyName} ({resourceEi.PropertyType}) is incompatible with\n" +
                $"{interfaceExportName}.{interfaceEi.FhirElementName} ({interfaceEi.PropertyType})",
                isSummary: false,
                isRemarks: true);
            _writer.WriteLineIndented("[IgnoreDataMember]");
            _writer.WriteLineIndented($"{it} {pn}");
            OpenScope();
            _writer.WriteLineIndented($"get {{ return null; }}");
            _writer.WriteLineIndented($"set {{ throw new NotImplementedException(\"{resourceExportName}.{resourceEi.PropertyName} ({resourceEi.PropertyType}) is incompatible with {interfaceExportName}.{interfaceEi.FhirElementName} ({interfaceEi.PropertyType})\");}}");
            CloseScope();
        }

        if (!TryGetPrimitiveType(interfaceEi.PropertyType, out PrimitiveTypeReference? interfacePtr))
        {
            return;
        }

        string ppn = interfaceExportName + "." + interfaceEi.PrimitiveHelperName;
        string prt = (resourceEi?.PropertyType is PrimitiveTypeReference rPTR) ? rPTR.ConveniencePropertyTypeString : string.Empty;
        string pit = interfacePtr.ConveniencePropertyTypeString;

        if ((resourceEd == null) || (resourceEi == null))
        {
            _writer.WriteLineIndented("[IgnoreDataMember]");
            _writer.WriteLineIndented($"{pit} {ppn}");
            OpenScope();
            _writer.WriteLineIndented($"get {{ return null; }}");
            _writer.WriteLineIndented($"set {{ throw new NotImplementedException(\"Resource {resourceExportName} does not implement {interfaceExportName}.{interfaceEi.FhirElementName}\");}}");
            CloseScope();
        }
        else if (interfaceEi.PropertyType == resourceEi.PropertyType)
        {
            _writer.WriteLineIndented("[IgnoreDataMember]");
            _writer.WriteLineIndented($"{pit} {ppn}" +
                $" {{" +
                $" get => {resourceEi.PrimitiveHelperName};" +
                $" set {{ {resourceEi.PrimitiveHelperName} =  value; }}" +
                $" }}");
            _writer.WriteLine();
        }
        // a resource is allowed to have a scalar in place of a list
        //else if (interfaceEi.PropertyType == "List<" + resourceEi.PropertyType + ">")
        else if (interfaceEi.PropertyType is ListTypeReference)
        {
            _writer.WriteLineIndented("[IgnoreDataMember]");
            _writer.WriteLineIndented($"{pit} {ppn}");
            OpenScope();
            _writer.WriteLineIndented($"get {{ return new {pit}() {{ {resourceEi.PropertyType.PropertyTypeString} }}; }}");

            _writer.WriteLineIndented("set");
            OpenScope();
            _writer.WriteLineIndented($"if (value.Count == 1) {{ {resourceEi.PrimitiveHelperName} = value.First(); }}");
            _writer.WriteLineIndented($"else {{ throw new NotImplementedException(\"Resource {resourceExportName} can only have a single {ppn} value\"); }}");
            CloseScope();

            CloseScope();
        }
        else
        {
            _writer.WriteLineIndented($"// {resourceExportName}.{resourceEi.PropertyName} ({prt}) is incompatible with {interfaceExportName}.{interfaceEi.FhirElementName} ({pit})");
            _writer.WriteLineIndented("[IgnoreDataMember]");
            _writer.WriteLineIndented($" {pit} {ppn}");
            OpenScope();
            _writer.WriteLineIndented($"get {{ return null; }}");
            _writer.WriteLineIndented($"set {{ throw new NotImplementedException(\"{resourceExportName}.{resourceEi.PropertyName} ({resourceEi.PropertyType.PropertyTypeString}) is incompatible with {interfaceExportName}.{interfaceEi.FhirElementName} ({interfaceEi.PropertyType.PropertyTypeString})\");}}");
            CloseScope();
        }
    }

    private void WriteInterfaceElements(
        ComponentDefinition complex,
        string exportedComplexName,
        ref List<WrittenElementInfo> exportedElements)
    {
        var elementsToGenerate = complex.cgGetChildren()
            .Where(e => !e.cgIsInherited(complex.Structure))
            .OrderBy(e => e.cgFieldOrder());

        int orderOffset = complex.Element.cgFieldOrder();

        string structureName = complex.cgName();

        foreach (ElementDefinition element in elementsToGenerate)
        {
            WrittenElementInfo ei = BuildElementInfo(exportedComplexName, element);
            exportedElements.Add(ei);

            string name = element.cgName(removeChoiceMarker: true);
            var since = _sinceAttributes.TryGetValue(element.Path, out string? s) ? s : null;
            var until = _untilAttributes.TryGetValue(element.Path, out (string, string) u) ? u : default((string, string)?);

            var description = AttributeDescriptionWithSinceInfo(name, element.Short.Replace("{{title}}", structureName), since, until);

            if (TryGetPrimitiveType(ei.PropertyType, out PrimitiveTypeReference? eiPTR))
            {
                WriteIndentedComment(element.Short.Replace("{{title}}", structureName));
                _writer.WriteLineIndented($"/// <remarks>This uses the native .NET datatype, rather than the FHIR equivalent</remarks>");
                _writer.WriteLineIndented($"{eiPTR.ConveniencePropertyTypeString} {ei.PrimitiveHelperName} {{ get; set; }}");
                _writer.WriteLine();
            }

            //if (ei.IsPrimitive)
            //{
            //    WriteIndentedComment(element.Short.Replace("{{title}}", structureName));
            //    _writer.WriteLineIndented($"/// <remarks>This uses the native .NET datatype, rather than the FHIR equivalent</remarks>");
            //    _writer.WriteLineIndented($"{ei.PrimitiveHelperType?.Replace("Hl7.Fhir.Model.", string.Empty) ?? string.Empty} {ei.PrimitiveHelperName} {{ get; set; }}");
            //    _writer.WriteLine();
            //}

            if (description != null) WriteIndentedComment(description);
            _writer.WriteLineIndented($"{ei.PropertyType.PropertyTypeString ?? string.Empty} {ei.PropertyName} {{ get; set; }}");
            _writer.WriteLine();
        }
    }

    private void WriteComponentComment(ComponentDefinition cd)
    {
        List<string> strings = [];

        if (!string.IsNullOrEmpty(cd.Element.Short))
        {
            strings.Add(cd.Element.Short);
        }

        if (!string.IsNullOrEmpty(cd.Element.Definition) &&
            !cd.Element.Definition.Equals(cd.Element.Short, StringComparison.Ordinal) &&
            !cd.Element.Definition.Equals(cd.Element.Short + ".", StringComparison.Ordinal))
        {
            strings.Add(cd.Element.Definition);
        }

        if (!string.IsNullOrEmpty(cd.Element.Comment) &&
            !cd.Element.Comment.Equals(cd.Element.Short, StringComparison.Ordinal) &&
            !cd.Element.Comment.Equals(cd.Element.Definition, StringComparison.Ordinal))
        {
            strings.Add(cd.Element.Comment);
        }

        switch (strings.Count)
        {
            case 0:
                WriteIndentedComment("MISSING DESCRIPTION");
                return;

            case 1:
                WriteIndentedComment(strings[0]);
                return;

            case 2:
                WriteIndentedComment(strings[0]);
                WriteIndentedComment(strings[1], isSummary: false, isRemarks: true);
                return;

            case 3:
                WriteIndentedComment(strings[0]);
                WriteIndentedComment(string.Join("\n", strings.Skip(1)), isSummary: false, isRemarks: true);
                return;
        }
    }

    /// <summary>Writes a component.</summary>
    /// <param name="complex">              The complex data type.</param>
    /// <param name="exportName">           Name of the export.</param>
    /// <param name="isResource">           True if is resource, false if not.</param>
    /// <param name="depth">                The depth.</param>
    /// <param name="subset"></param>
    private void WriteComponent(
        ComponentDefinition complex,
        string exportName,
        bool isResource,
        GenSubset subset)
    {
        string complexName = complex.cgName();
        bool isAbstract = complex.Structure.Abstract == true;

        List<WrittenElementInfo> exportedElements = [];

        WriteComponentComment(complex);
        WriteSerializable();

        string fhirTypeConstructor = $"\"{complexName}\",\"{complex.cgUrl()}\"";
        _writer.WriteLineIndented($"[FhirType({fhirTypeConstructor})]");

        var isPatientClass = false;

        if (complex.cgBaseTypeName(_info, false) == "Quantity")
        {
            // Constrained quantities are handled differently
            WriteConstrainedQuantity(complex, exportName);
            return;
        }

        string abstractFlag = isAbstract ? " abstract" : string.Empty;
        List<string> interfaces = [];

        if (_cqlModelInfo?.patientClassName != null)
        {
            // Just skip the model alias, I am currently not bothered enough to be more precise
            var className = _cqlModelInfo.patientClassName.Split('.')[1];
            isPatientClass = complexName == className;
        }

        if (isPatientClass) interfaces.Add($"{Namespace}.IPatient");

        ElementDefinition? identifierElement = null;

        if (isResource)
        {
            identifierElement = complex.cgGetChildren(includeDescendants: false).SingleOrDefault(isIdentifierProperty);
            if (identifierElement != null)
            {
                if (identifierElement.cgIsArray())
                    interfaces.Add("IIdentifiable<List<Identifier>>");
                else
                    interfaces.Add("IIdentifiable<Identifier>");
            }
        }

        var primaryCodeElementInfo = isResource ? getPrimaryCodedElementInfo(complex, exportName) : null;

        if (primaryCodeElementInfo != null)
        {
            interfaces.Add($"ICoded<{primaryCodeElementInfo.PropertyType.PropertyTypeString}>");
        }

        var modifierElement = complex.cgGetChild("modifierExtension");
        if (modifierElement != null)
        {
            if (!modifierElement.cgIsInherited(complex.Structure))
            {
                interfaces.Add($"{Namespace}.IModifierExtendable");
            }
        }

        string interfacesSuffix = interfaces.Count != 0 ? $", {string.Join(", ", interfaces)}" : string.Empty;
        string classDeclaration = $"public{abstractFlag} partial class" +
                                  $" {exportName}";

        if (complex.Structure.BaseDefinition is not null)
        {
            classDeclaration +=
                $" : {Namespace}.{DetermineExportedBaseTypeName(complex.cgBaseTypeName(_info, false))}{interfacesSuffix}";
        }

        _writer.WriteLineIndented(classDeclaration);

        // open class
        OpenScope();

        if(complex.Structure.Abstract != true)
            WritePropertyTypeName(complex.cgName());

        string validationRegEx = complex.cgValidationRegEx();
        if (!string.IsNullOrEmpty(validationRegEx))
        {
            WriteIndentedComment(
                $"Must conform to pattern \"{validationRegEx}\"",
                false);

            _writer.WriteLineIndented($"public const string PATTERN = @\"{validationRegEx}\";");

            _writer.WriteLine(string.Empty);
        }

        WriteEnums(complex, exportName);

        // check for nested components
        foreach (ComponentDefinition component in complex.cgChildComponents(_info))
        {
            string componentExportName;

            if (string.IsNullOrEmpty(component.cgExplicitName()))
            {
                componentExportName =
                    $"{component.cgName(NamingConvention.PascalCase)}Component";
            }
            else
            {
                componentExportName =
                    $"{component.cgExplicitName()}" +
                    $"Component";
            }

            WriteBackboneComponent(
                component,
                componentExportName,
                exportName,
                subset);
        }

        WriteElements(complex, exportName, ref exportedElements, subset);

        if (identifierElement != null)
        {
            if (identifierElement.cgIsArray())
                _writer.WriteLineIndented("List<Identifier> IIdentifiable<List<Identifier>>.Identifier { get => Identifier; set => Identifier = value; }");
            else
                _writer.WriteLineIndented("Identifier IIdentifiable<Identifier>.Identifier { get => Identifier; set => Identifier = value; }");

            _writer.WriteLine(string.Empty);
        }

        if (primaryCodeElementInfo != null)
        {
            _writer.WriteLineIndented($"{primaryCodeElementInfo.PropertyType.PropertyTypeString} ICoded<{primaryCodeElementInfo.PropertyType.PropertyTypeString}>.Code {{ get => {primaryCodeElementInfo.PropertyName}; set => {primaryCodeElementInfo.PropertyName} = value; }}");
            _writer.WriteLineIndented($"IEnumerable<Coding> ICoded.ToCodings() => {primaryCodeElementInfo.PropertyName}.ToCodings();");
            _writer.WriteLine(string.Empty);
        }

        if (isPatientClass)
        {
            var birthdayProperty = exportedElements.SingleOrDefault(ee => ee.FhirElementName + ".value" == _cqlModelInfo?.patientBirthDatePropertyName);

            if (birthdayProperty != null)
            {
                _writer.WriteLineIndented($"Hl7.Fhir.Model.Date {Namespace}.IPatient.BirthDate => {birthdayProperty.PropertyName};");
                _writer.WriteLine(string.Empty);
            }
        }

        WriteCopyTo(exportName, exportedElements);

        if (!isAbstract || exportName == "Base")
        {
            WriteDeepCopy(exportName);
        }

        WriteMatches(exportName, exportedElements);
        WriteIsExactly(exportName, exportedElements);
      // WriteChildren(exportName, exportedElements);
      //  WriteNamedChildren(exportName, exportedElements);

        WriteDictionarySupport(exportName, exportedElements);

        // close class
        CloseScope();

        WrittenElementInfo? getPrimaryCodedElementInfo(ComponentDefinition complex, string exportName)
        {
            var primaryCodePath = _cqlModelClassInfo?.TryGetValue(complex.cgName(), out var classInfo) == true && !string.IsNullOrEmpty(classInfo.primaryCodePath)
                ? (complex.cgName() + "." + classInfo.primaryCodePath)
                : null;

            var elem = primaryCodePath != null ? (tryFindElementInComplex(complex, primaryCodePath, out var e) ? e : null) : null;
            var primaryCodeElementInfo = elem != null ? BuildElementInfo(exportName, elem) : null;

            if (primaryCodePath != null && primaryCodeElementInfo == null)
            {
                Console.WriteLine($"Warning: Cannot locate primary code path {primaryCodePath}, so no ICoded<T> was added to this type's signature.");
            }

            return primaryCodeElementInfo;
        }
    }

    private bool tryFindElementInComplex(ComponentDefinition component, string name, out ElementDefinition elem)
    {
        if (component.Structure.cgTryGetElementByPath(name, out elem!)) return true;
        if (component.Structure.cgTryGetElementByPath(name + "[x]", out elem!)) return true;

        return false;
    }

    private string DetermineExportedBaseTypeName(string baseTypeName)
    {
        // These two classes are more like interfaces, we treat their subclasses
        // as subclasses of DomainResource instead.
        if (baseTypeName == "MetadataResource" || baseTypeName == "CanonicalResource")
        {
            return "DomainResource";
        }

        if (_info.FhirSequence < FhirReleases.FhirSequenceCodes.R5)
        {
            // Promote R4 datatypes (all derived from Element/BackboneElement) to the right new subclass
            if (baseTypeName == "BackboneElement" && _info.FhirSequence > FhirReleases.FhirSequenceCodes.STU3)
            {
                return "BackboneType";
            }

            if (baseTypeName == "Element")
            {
                return "DataType";
            }
        }

        return baseTypeName;
    }

    private void WriteDictionarySupport(string exportName, List<WrittenElementInfo> exportedElements)
    {
        WriteDictionaryTryGetValue(exportName, exportedElements);
        WriteDictionaryTrySetValue(exportName, exportedElements);
        WriteDictionaryPairs(exportName, exportedElements);
    }

    private string NullCheck(string propertyName, bool isList) =>
        propertyName + (isList ? "?.Any() == true" : " is not null");

    private void WriteDictionaryPairs(string exportName, List<WrittenElementInfo> exportedElements)
    {
        // Base implementation differs from subclasses and is hand-written code in a separate partical class
        if (exportName == "Base")
        {
            return;
        }

        if (!exportedElements.Any())
        {
            return;
        }

        _writer.WriteLineIndented("internal protected override IEnumerable<KeyValuePair<string, object>> GetElementPairs()");
        OpenScope();
        _writer.WriteLineIndented("foreach (var kvp in base.GetElementPairs()) yield return kvp;");

        foreach (WrittenElementInfo info in exportedElements)
        {
            string elementProp = $"\"{info.FhirElementName}\"";
            _writer.WriteLineIndented($"if ({NullCheck(info.PropertyName, info.PropertyType is ListTypeReference)}) yield return new " +
                $"KeyValuePair<string,object>({elementProp},{info.PropertyName});");
        }

        CloseScope();
    }

    private void WriteDictionaryTryGetValue(string exportName, List<WrittenElementInfo> exportedElements)
    {
       // Base implementation differs from subclasses and is hand-written code in a separate partial class
       if (exportName == "Base")
       {
           return;
       }

        // Don't override anything if there are no additional elements.
        if (!exportedElements.Any())
        {
            return;
        }

        _writer.WriteLineIndented("internal protected override bool TryGetValue(string key, out object value)");
        OpenScope();

        // switch
        _writer.WriteLineIndented("switch (key)");
        OpenScope();

        foreach (WrittenElementInfo info in exportedElements)
        {
            writeCase(info.FhirElementName, info.PropertyName, info.PropertyType is ListTypeReference);
        }

        void writeCase(string key, string propName, bool isList)
        {
            _writer.WriteLineIndented($"case \"{key}\":");
            _writer.IncreaseIndent();

            _writer.WriteLineIndented($"value = {propName};");
            _writer.WriteLineIndented($"return {NullCheck(propName, isList)};");

            _writer.DecreaseIndent();
        }

        _writer.WriteLineIndented("default:");
        _writer.IncreaseIndent();
        writeBaseTryGetValue();

        _writer.DecreaseIndent();

        // end switch
        CloseScope(includeSemicolon: false);

        CloseScope();

        void writeBaseTryGetValue() => _writer.WriteLineIndented("return base.TryGetValue(key, out value);");
    }


    private void WriteDictionaryTrySetValue(string exportName, List<WrittenElementInfo> exportedElements)
    {
        // Base implementation differs from subclasses and is hand-written code in a separate partical class
        if (exportName == "Base")
        {
            return;
        }

        // Don't override anything if there are no additional elements.
        if (!exportedElements.Any())
        {
            return;
        }

        _writer.WriteLineIndented("internal protected override Base SetValue(string key, object value)");
        OpenScope();

        // switch
        _writer.WriteLineIndented("switch (key)");
        OpenScope();

        foreach (WrittenElementInfo info in exportedElements)
        {
            writeSetValueCase(info.FhirElementName, null,
                  $"{info.PropertyName} = ({info.PropertyType.PropertyTypeString})value;");

            // if (info.PropertyType is ListTypeReference ltr)
            // {
            //     writeSetValueCase(info.FhirElementName, $"value is IEnumerable<{ltr.Element.PropertyTypeString}> v",
            //         $"{info.PropertyName} = new {info.PropertyType.PropertyTypeString}(v);");
            // }
            // else
            // {
            //     writeSetValueCase(info.FhirElementName, $"value is {info.PropertyType.PropertyTypeString} v",
            //         $"{info.PropertyName} = v;");
            // }
            //
            // writeSetValueCase(info.FhirElementName, "value is null",
            //     $"{info.PropertyName} = null;");
        }

        void writeSetValueCase(string name, string? when, string statement)
        {
            _writer.WriteLineIndented(when is not null ? $"case \"{name}\" when {when}:" : $"case \"{name}\":");

            _writer.IncreaseIndent();

            _writer.WriteLineIndented(statement);
            //_writer.WriteLineIndented($"return true;");
            _writer.WriteLineIndented($"return this;");
            _writer.DecreaseIndent();
        }

        _writer.WriteLineIndented("default:");
        _writer.IncreaseIndent();
        writeBaseTrySetValue();

        _writer.DecreaseIndent();

        // end switch
        CloseScope(includeSemicolon: false);

        CloseScope();

        void writeBaseTrySetValue() => _writer.WriteLineIndented("return base.SetValue(key, value);");
    }

    /// <summary>Writes the children of this item.</summary>
    /// <param name="exportName">Name of the exported class.</param>
    /// <param name="exportedElements">The exported elements.</param>
    // private void WriteNamedChildren(string exportName,
    //     List<WrittenElementInfo> exportedElements)
    // {
    //     // Base implementation differs from subclasses.
    //     if (exportName == "Base")
    //     {
    //         _writer.WriteIndentedComment("""
    //                                      Enumerate all child nodes.
    //                                      Return a sequence of child elements, components and/or properties.
    //                                      Child nodes are returned as tuples with the name and the node itself, in the order defined
    //                                      by the FHIR specification.
    //                                      First returns child nodes inherited from any base class(es), recursively.
    //                                      Finally returns child nodes defined by the current class.
    //                                      """);
    //         _writer.WriteLineIndented("[IgnoreDataMember]");
    //         _writer.WriteLineIndented("public virtual IEnumerable<ElementValue> NamedChildren => Enumerable.Empty<ElementValue>();");
    //         _writer.WriteLine(string.Empty);
    //         return;
    //     }
    //
    //     // Don't override anything if there are no additional elements.
    //     if (!exportedElements.Any())
    //     {
    //         return;
    //     }
    //
    //     _writer.WriteLineIndented("[IgnoreDataMember]");
    //     _writer.WriteLineIndented("public override IEnumerable<ElementValue> NamedChildren");
    //
    //     OpenScope();
    //     _writer.WriteLineIndented("get");
    //     OpenScope();
    //     _writer.WriteLineIndented($"foreach (var item in base.NamedChildren) yield return item;");
    //
    //     foreach (WrittenElementInfo info in exportedElements)
    //     {
    //         if (info.PropertyType is ListTypeReference)
    //         {
    //             _writer.WriteLineIndented(
    //                 $"foreach (var elem in {info.PropertyName})" +
    //                     $" {{ if (elem != null)" +
    //                     $" yield return new ElementValue(\"{info.FhirElementName}\", elem);" +
    //                     $" }}");
    //         }
    //         else
    //         {
    //             string yr = NamedChildrenFhirTypeWrapper(info);
    //
    //             _writer.WriteLineIndented(
    //                 $"if ({info.PropertyName} != null)" +
    //                     $" yield return new ElementValue(\"{info.FhirElementName}\", {yr});");
    //         }
    //     }
    //
    //     CloseScope(suppressNewline: true);
    //     CloseScope();
    // }

    // For a limited set of exceptional elements, the Children functions return a
    // complex FHIR type wrapper.
<<<<<<< HEAD
    private static string NamedChildrenFhirTypeWrapper(WrittenElementInfo info)
    {

        return info.FhirElementPath switch
        {
            "Narrative.div" => $"new FhirString({info.PropertyName}.Value)",
        //    "Element.id" => $"new FhirString({info.PropertyName})",
        //    "Extension.url" => $"new FhirUri({info.PropertyName})",
            _ => $"{info.PropertyName}"
        };
    }
=======
    // private static string NamedChildrenFhirTypeWrapper(WrittenElementInfo info)
    // {
    //
    //     return info.FhirElementPath switch
    //     {
    //         "Narrative.div" => $"new FhirString({info.PropertyName}.Value)",
    //         "Element.id" => $"new FhirString({info.PropertyName})",
    //         "Extension.url" => $"new FhirUri({info.PropertyName})",
    //         _ => $"{info.PropertyName}"
    //     };
    // }
>>>>>>> 80b621bd

    /// <summary>Writes the children of this item.</summary>
    /// <param name="exportName">Name of the exported class.</param>
    /// <param name="exportedElements">The exported elements.</param>
    // private void WriteChildren(string exportName,
    //     List<WrittenElementInfo> exportedElements)
    // {
    //     // Base implementation differs from subclasses.
    //     if (exportName == "Base")
    //     {
    //         _writer.WriteIndentedComment(
    //                                   """
    //                                   Enumerate all child nodes.
    //                                   Return a sequence of child elements, components and/or properties.
    //                                   Child nodes are returned in the order defined by the FHIR specification.
    //                                   First returns child nodes inherited from any base class(es), recursively.
    //                                   Finally returns child nodes defined by the current class.
    //                                   """);
    //         _writer.WriteLineIndented("[IgnoreDataMember]");
    //         _writer.WriteLineIndented("public virtual IEnumerable<Base> Children => Enumerable.Empty<Base>();");
    //         _writer.WriteLine(string.Empty);
    //         return;
    //     }
    //
    //     // Don't override anything if there are no additional elements.
    //     if (!exportedElements.Any())
    //     {
    //         return;
    //     }
    //
    //     _writer.WriteLineIndented("[IgnoreDataMember]");
    //     _writer.WriteLineIndented("public override IEnumerable<Base> Children");
    //
    //     OpenScope();
    //     _writer.WriteLineIndented("get");
    //     OpenScope();
    //     _writer.WriteLineIndented($"foreach (var item in base.Children) yield return item;");
    //
    //     foreach (WrittenElementInfo info in exportedElements)
    //     {
    //         if (info.PropertyType is ListTypeReference)
    //         {
    //             _writer.WriteLineIndented(
    //                 $"foreach (var elem in {info.PropertyName})" +
    //                     $" {{ if (elem != null) yield return elem; }}");
    //         }
    //         else
    //         {
    //             string yr = NamedChildrenFhirTypeWrapper(info);
    //             _writer.WriteLineIndented(
    //                 $"if ({info.PropertyName} != null)" +
    //                     $" yield return {yr};");
    //         }
    //     }
    //
    //     CloseScope(suppressNewline: true);
    //     CloseScope();
    // }

    /// <summary>Writes the matches.</summary>
    /// <param name="exportName">Name of the exported class.</param>
    /// <param name="exportedElements">The exported elements.</param>
    private void WriteMatches(
        string exportName,
        List<WrittenElementInfo> exportedElements)
    {
        _writer.WriteLineIndented("///<inheritdoc />");

        // Base implementation differs from subclasses.
        if (exportName == "Base")
        {
            _writer.WriteLineIndented("public virtual bool Matches(IDeepComparable other) => other is Base;");
            _writer.WriteLine(string.Empty);
            return;
        }

        if (exportName == "PrimitiveType")
        {
            _writer.WriteLineIndented("public override bool Matches(IDeepComparable other) => IsExactly(other);");
            _writer.WriteLine(string.Empty);
            return;
        }

        _writer.WriteLineIndented("public override bool Matches(IDeepComparable other)");
        OpenScope();
        _writer.WriteLineIndented($"var otherT = other as {exportName};");
        _writer.WriteLineIndented("if(otherT == null) return false;");
        _writer.WriteLine(string.Empty);
        _writer.WriteLineIndented("if(!base.Matches(otherT)) return false;");

        foreach (WrittenElementInfo info in exportedElements)
        {
            if (info.PropertyType is CqlTypeReference)
            {
                _writer.WriteLineIndented(
                    $"if( {info.PropertyName} != otherT.{info.PropertyName} )" +
                        $" return false;");
            }
            else
                _writer.WriteLineIndented(
                    $"if( !DeepComparable.Matches({info.PropertyName}, otherT.{info.PropertyName}))" +
                        $" return false;");
        }

        _writer.WriteLine(string.Empty);
        _writer.WriteLineIndented("return true;");

        CloseScope();
    }

    /// <summary>Writes the is exactly.</summary>
    /// <param name="exportName">      Name of the export.</param>
    /// <param name="exportedElements">The exported elements.</param>
    private void WriteIsExactly(
        string exportName,
        List<WrittenElementInfo> exportedElements)
    {
        // Base implementation differs from subclasses.
        if (exportName == "Base")
        {
            _writer.WriteLineIndented("public virtual bool IsExactly(IDeepComparable other) => other is Base;");
            _writer.WriteLine(string.Empty);
            return;
        }

        _writer.WriteLineIndented("public override bool IsExactly(IDeepComparable other)");

        OpenScope();
        _writer.WriteLineIndented($"var otherT = other as {exportName};");
        _writer.WriteLineIndented("if(otherT == null) return false;");
        _writer.WriteLine(string.Empty);

        _writer.WriteLineIndented("if(!base.IsExactly(otherT)) return false;");

        foreach (WrittenElementInfo info in exportedElements)
        {
            _writer.WriteLineIndented(
                info.PropertyType is CqlTypeReference
                    ? $"if({info.PropertyName} != otherT.{info.PropertyName}) return false;"
                    : $"if( !DeepComparable.IsExactly({info.PropertyName}, otherT.{info.PropertyName}))" +
                      $" return false;");
        }

        _writer.WriteLine(string.Empty);

        if (exportName == "PrimitiveType")
        {
            _writer.WriteLineIndented("var otherValue = otherT.ObjectValue;");

            _writer.WriteLineIndented("if (ObjectValue is byte[] bytes && otherValue is byte[] bytesOther)");
            _writer.IncreaseIndent();
            _writer.WriteLineIndented("return Enumerable.SequenceEqual(bytes, bytesOther);");
            _writer.DecreaseIndent();
            _writer.WriteLineIndented("else");
            _writer.IncreaseIndent();
            _writer.WriteLineIndented("return Equals(ObjectValue, otherT.ObjectValue);");
            _writer.DecreaseIndent();
            _writer.WriteLine(string.Empty);
        }
        else
            _writer.WriteLineIndented("return true;");

        CloseScope();
    }

    /// <summary>Writes a copy to.</summary>
    /// <exception cref="ArgumentException">Thrown when one or more arguments have unsupported or
    ///  illegal values.</exception>
    /// <param name="exportName">      Name of the export.</param>
    /// <param name="exportedElements">The exported elements.</param>
    private void WriteCopyTo(
        string exportName,
        List<WrittenElementInfo> exportedElements)
    {
        var specifier = exportName == "Base" ? "virtual" : "override";
        _writer.WriteLineIndented($"public {specifier} IDeepCopyable CopyTo(IDeepCopyable other)");
        OpenScope();
        _writer.WriteLineIndented($"var dest = other as {exportName};");
        _writer.WriteLine(string.Empty);

        _writer.WriteLineIndented("if (dest == null)");
        OpenScope();
        _writer.WriteLineIndented("throw new ArgumentException(\"Can only copy to an object of the same type\", \"other\");");
        CloseScope();

        if (exportName == "Base")
        {
            _writer.WriteLineIndented("if (_annotations is not null)");
            _writer.IncreaseIndent();
            _writer.WriteLineIndented("dest.annotations.AddRange(annotations);");
            _writer.DecreaseIndent();
            _writer.WriteLine(string.Empty);
        }
        else
        {
            _writer.WriteLineIndented("base.CopyTo(dest);");
        }

        foreach (WrittenElementInfo info in exportedElements)
        {
            if (info.PropertyType is ListTypeReference)
            {
                _writer.WriteLineIndented(
                    $"if({info.PropertyName}.Any())" +
                        $" dest.{info.PropertyName} = new {info.PropertyType.PropertyTypeString}({info.PropertyName}.DeepCopy());");
            }
            else
            {
                _writer.WriteLineIndented(
                    $"if({info.PropertyName} != null) dest.{info.PropertyName} = " +
                       (info.PropertyType is CqlTypeReference ?
                        $"{info.PropertyName};" :
                        $"({info.PropertyType.PropertyTypeString}){info.PropertyName}.DeepCopy();"));
            }
        }

        if (exportName == "PrimitiveType")
            _writer.WriteLineIndented("if (ObjectValue != null) dest.ObjectValue = ObjectValue;");

        _writer.WriteLineIndented("return dest;");

        CloseScope();
    }

    /// <summary>Writes a deep copy.</summary>
    /// <param name="exportName">Name of the export.</param>
    private void WriteDeepCopy(
        string exportName)
    {
        // Base implementation differs from subclasses.
        if (exportName == "Base")
        {
            _writer.WriteLineIndented("public virtual IDeepCopyable DeepCopy() =>");
            _writer.IncreaseIndent();
            _writer.WriteLineIndented("CopyTo((IDeepCopyable)Activator.CreateInstance(GetType())!);");
            _writer.DecreaseIndent();
            _writer.WriteLine(string.Empty);
            return;
        }

        _writer.WriteLineIndented("public override IDeepCopyable DeepCopy()");
        OpenScope();
        _writer.WriteLineIndented($"return CopyTo(new {exportName}());");
        CloseScope();
    }

    /// <summary>Writes a constrained quantity.</summary>
    /// <param name="complex">   The complex data type.</param>
    /// <param name="exportName">Name of the export.</param>
    private void WriteConstrainedQuantity(
        ComponentDefinition complex,
        string exportName)
    {
        _writer.WriteLineIndented(
            $"public partial class" +
                $" {exportName}" +
                $" : Quantity");

        // open class
        OpenScope();

        if(complex.Structure.Abstract != true)
            WritePropertyTypeName(complex.Structure.Name);

        _writer.WriteLineIndented("public override IDeepCopyable DeepCopy()");
        OpenScope();
        _writer.WriteLineIndented($"return CopyTo(new {exportName}());");
        CloseScope();

        //_writer.WriteLineIndented("// TODO: Add code to enforce these constraints:");
        //WriteComponentComment(complex);
        //WriteIndentedComment(complex.Structure.Purpose, isSummary: false, singleLine: true);

        // close class
        CloseScope();
    }

    private string capitalizeThoseSillyBackboneNames(string path) =>
        path.Length == 1 ? path :
               path.StartsWith('.') ?
                char.ToUpper(path[1]) + capitalizeThoseSillyBackboneNames(path.Substring(2))
                : path[0] + capitalizeThoseSillyBackboneNames(path.Substring(1));

    /// <summary>Writes a component.</summary>
    /// <param name="complex">              The complex data type.</param>
    /// <param name="exportName">           Name of the export.</param>
    /// <param name="parentExportName">     Name of the parent export.</param>
    /// <param name="subset"></param>
    private void WriteBackboneComponent(
        ComponentDefinition complex,
        string exportName,
        string parentExportName,
        GenSubset subset)
    {
        List<WrittenElementInfo> exportedElements = [];

        WriteComponentComment(complex);

        string explicitName = complex.cgExplicitName();

        /* TODO(ginoc): 2024.06.28 - Special cases to remove in SDK 6.0
         * - Evidence.statistic.attributeEstimate.attributeEstimate the explicit name is duplicative and was not passed through.
         * - Citation.citedArtifact.contributorship.summary had a generator prefix.
         */
        switch (explicitName)
        {
            case "AttributeEstimateAttributeEstimate":
                explicitName = "AttributeEstimate";
                break;
            case "ContributorshipSummary":
                explicitName = "CitedArtifactContributorshipSummary";
                break;
        }

        // ginoc 2024.03.12: Release has happened and these are no longer needed - leaving here but commented out until confirmed
        /*
        // TODO: the following renames (repairs) should be removed when release 4B is official and there is an
        //   explicit name in the definition for attributes:
        //   - Statistic.attributeEstimate.attributeEstimate
        //   - Citation.contributorship.summary

        if (complex.Id.StartsWith("Citation") || complex.Id.StartsWith("Statistic") || complex.Id.StartsWith("DeviceDefinition"))
        {
            string parentName = complex.Id.Substring(0, complex.Id.IndexOf('.'));
            var sillyBackboneName = complex.Id.Substring(parentName.Length);
            explicitName = capitalizeThoseSillyBackboneNames(sillyBackboneName);
            exportName = explicitName + "Component";
        }
        // end of repair
        */

        bool useConcatenationInName = complex.Structure.Name == "Citation";
        string componentName = complex.Element.Path;

        WriteSerializable();
        _writer.WriteLineIndented($"[FhirType(\"{componentName}\", IsBackboneType=true)]");

        _writer.WriteLineIndented(
            $"public partial class" +
                $" {exportName}" +
                $" : {Namespace}.{complex.cgBaseTypeName(_info, false)}");

        // open class
        OpenScope();

        if(complex.Structure.Abstract != true)
            WritePropertyTypeName(componentName);

        WriteElements(complex, exportName, ref exportedElements, subset);

        if (exportedElements.Count > 0)
        {
            WriteCopyTo(exportName, exportedElements);
        }

        WriteDeepCopy(exportName);

        if (exportedElements.Count > 0)
        {
            WriteMatches(exportName, exportedElements);
            WriteIsExactly(exportName, exportedElements);
            //WriteChildren(exportName, exportedElements);
            //WriteNamedChildren(exportName, exportedElements);
            WriteDictionarySupport(exportName, exportedElements);
        }

        // close class
        CloseScope();

        // check for nested components
        foreach (ComponentDefinition component in complex.cgChildComponents(_info))
        {
            string componentExportName;
            string componentExplicitName = component.cgExplicitName();

            if (string.IsNullOrEmpty(componentExplicitName))
            {
                componentExportName =
                    $"{component.cgName(NamingConvention.PascalCase, useConcatenationInName, useConcatenationInName)}Component";
            }
            else
            {
                /* TODO(ginoc): 2024.06.28 - Special cases to remove in SDK 6.0
                 * - Evidence.statistic.attributeEstimate.attributeEstimate the explicit name is duplicative and was not passed through.
                 * - Citation.citedArtifact.contributorship.summary had a generator prefix.
                 */

                switch (componentExplicitName)
                {
                    case "AttributeEstimateAttributeEstimate":
                        componentExportName = "AttributeEstimateComponent";
                        break;
                    case "ContributorshipSummary":
                        componentExportName = "CitedArtifactContributorshipSummaryComponent";
                        break;
                    default:
                        // Consent.provisionActorComponent is explicit lower case...
                        componentExportName = $"{component.cgExplicitName()}Component";
                        break;
                }

                ///* TODO(ginoc): 2024.06.28 - Special cases to remove in SDK 6.0
                // * - Consent.provision is explicit lower case in R4B and earlier
                // * - Consent.provision.actor is explicit lower case in R4B and earlier
                // */
                //if (_info.FhirSequence < FhirReleases.FhirSequenceCodes.R5)
                //{
                //    switch (complex.Element.Path)
                //    {
                //        case "Consent.provision":
                //            componentExportName = "provisionComponent";
                //            break;
                //        case "Consent.provision.actor":
                //            componentExportName = "provisionActorComponent";
                //            break;
                //        case "Consent.provision.data":
                //            componentExportName = "provisionDataComponent";
                //            break;
                //    }
                //}
            }

            WriteBackboneComponent(
                component,
                componentExportName,
                parentExportName,
                subset);
        }
    }

    /// <summary>Writes the enums.</summary>
    /// <param name="complex">      The complex data type.</param>
    /// <param name="className">    Name of the class this enum is being written in.</param>
    /// <param name="usedEnumNames">(Optional) List of names of the used enums.</param>
    private void WriteEnums(
        ComponentDefinition complex,
        string className,
        HashSet<string>? usedEnumNames = null,
        HashSet<string>? processedValueSets = null)
    {
        usedEnumNames ??= [];

        processedValueSets ??= [];

        IEnumerable<ElementDefinition> childElements = complex.cgGetChildren();

        if (childElements.Any())
        {
            foreach (ElementDefinition element in childElements)
            {
                if ((!string.IsNullOrEmpty(element.Binding?.ValueSet)) &&
                    (element.Binding!.Strength == Hl7.Fhir.Model.BindingStrength.Required) &&
                    _info.TryExpandVs(element.Binding.ValueSet, out ValueSet? vs))
                {
                    WriteEnum(vs, className, usedEnumNames);
                    processedValueSets.Add(vs.Url);
                }
            }
        }

        foreach (ComponentDefinition component in complex.cgChildComponents(_info))
        {
            WriteEnums(component, className, usedEnumNames, processedValueSets);
        }

        // after processing, we need to look for value sets we are forcing in
        foreach ((string url, ValueSetBehaviorOverrides behaviors) in _valueSetBehaviorOverrides)
        {
            if (behaviors.ForceInClasses.Contains(className) &&
                _info.TryExpandVs(url, out ValueSet? vs) &&
                !processedValueSets.Contains(vs.Url))
            {
                WriteEnum(vs, className, usedEnumNames);
            }
        }
    }

    /// <summary>Writes a value set as an enum.</summary>
    /// <param name="vs">       The vs.</param>
    /// <param name="className">Name of the class this enum is being written in.</param>
    /// <param name="usedEnumNames"></param>
    /// <param name="silent">Do not actually write parameter to file, just add it in memory.</param>
    private bool WriteEnum(
        ValueSet vs,
        string className,
        HashSet<string> usedEnumNames,
        bool silent = false)
    {
        bool passes = false;

        if (_valueSetBehaviorOverrides.TryGetValue(vs.Url, out ValueSetBehaviorOverrides? behaviors))
        {
            if (behaviors.ForceInClasses.Contains(className))
            {
                // skip other checks
                passes = true;
            }
            else if (behaviors.AllowInClasses == false)
            {
                return false;
            }
        }

        if (passes || _writtenValueSets.ContainsKey(vs.Url))
        {
            return true;
        }

        if (passes || _exclusionSet.Contains(vs.Url))
        {
            return false;
        }

        FhirConcept[] concepts = vs.cgGetFlatConcepts(_info).ToArray();

        if (concepts.Length == 0)
        {
            // TODO(ginoc): 2024.09.19 - do we want to start using a Terminology server to expand these?
            // value set that cannot be expanded and does not have an expansion provided
            return false;
        }

        string name = (vs.Name ?? vs.Id)
            .Replace(" ", string.Empty, StringComparison.Ordinal)
            .Replace("_", string.Empty, StringComparison.Ordinal);

        string nameSanitized = FhirSanitizationUtils.SanitizeForProperty(name, _reservedWords, NamingConvention.PascalCase);

        // Enums and their containing classes cannot have the same name,
        // so we have to correct these here
        if (_enumNamesOverride.TryGetValue(vs.Url, out var replacementName))
        {
            nameSanitized = replacementName;
        }

        if (usedEnumNames.Contains(nameSanitized))
        {
            return true;
        }

        usedEnumNames.Add(nameSanitized);

        if (silent)
        {
            _writtenValueSets.Add(
                vs.Url,
                new WrittenValueSetInfo()
                {
                    ClassName = className,
                    ValueSetName = nameSanitized,
                });

            return true;
        }

        IEnumerable<string> referencedCodeSystems = vs.cgReferencedCodeSystems();

        if (referencedCodeSystems.Count() == 1)
        {
            WriteIndentedComment(
                $"{vs.Description}\n" +
                $"(url: {vs.Url})\n" +
                $"(system: {referencedCodeSystems.First()})");
        }
        else
        {
            WriteIndentedComment(
                $"{vs.Description}\n" +
                $"(url: {vs.Url})\n" +
                $"(systems: {referencedCodeSystems.Count()})");
        }

        /* TODO(ginoc): 2024.07.01 - Special cases to remove in SDK 6.0
         * - ValueSet http://hl7.org/fhir/ValueSet/item-type used to enumerate non-selectable: 'question'
         * - ValueSet http://hl7.org/fhir/ValueSet/v3-ActInvoiceGroupCode in STU3 used to enumerate non-selectable: '_ActInvoiceInterGroupCode' and '_ActInvoiceRootGroupCode'
         */
        switch (vs.Url)
        {
            case "http://hl7.org/fhir/ValueSet/item-type":
                {
                    if (!vs.Expansion.Contains.Any(vsContains => vsContains.Code == "question"))
                    {
                        vs.Expansion.Contains.Insert(2, new ValueSet.ContainsComponent()
                        {
                            System = "http://hl7.org/fhir/item-type",
                            Code = "question",
                            Display = "Question",
                        });
                    }
                }
                break;

            case "http://hl7.org/fhir/ValueSet/v3-ActInvoiceGroupCode":
                {
                    // only care about the version present in STU3
                    if (vs.Version == "2014-03-26")
                    {
                        if (!vs.Expansion.Contains.Any(vsContains => vsContains.Code == "_ActInvoiceInterGroupCode"))
                        {
                            vs.Expansion.Contains.Insert(0, new ValueSet.ContainsComponent()
                            {
                                System = "http://hl7.org/fhir/v3/ActCode",
                                Code = "_ActInvoiceInterGroupCode",
                                Display = "ActInvoiceInterGroupCode",
                            });
                        }

                        if (!vs.Expansion.Contains.Any(vsContains => vsContains.Code == "_ActInvoiceRootGroupCode"))
                        {
                            vs.Expansion.Contains.Insert(8, new ValueSet.ContainsComponent()
                            {
                                System = "http://hl7.org/fhir/v3/ActCode",
                                Code = "_ActInvoiceRootGroupCode",
                                Display = "ActInvoiceRootGroupCode",
                            });
                        }
                    }
                }
                break;
        }

        var defaultSystem = GetDefaultCodeSystem(concepts);

        _writer.WriteLineIndented($"[FhirEnumeration(\"{name}\", \"{vs.Url}\", \"{defaultSystem}\")]");

        _writer.WriteLineIndented($"public enum {nameSanitized}");

        OpenScope();

        HashSet<string> usedLiterals = [];

        foreach (FhirConcept concept in concepts)
        {
            string codeName = ConvertEnumValue(concept.Code);
            string codeValue = FhirSanitizationUtils.SanitizeForValue(concept.Code);
            string description = string.IsNullOrEmpty(concept.Definition)
                ? $"MISSING DESCRIPTION\n(system: {concept.System})"
                : $"{FhirSanitizationUtils.SanitizeForValue(concept.Definition)}\n(system: {concept.System})";

            if (concept.HasProperty("status", "deprecated"))
            {
                description += "\nThis enum is DEPRECATED.";
            }

            WriteIndentedComment(description);

            string display = FhirSanitizationUtils.SanitizeForValue(concept.Display);

            if (concept.System != defaultSystem)
            {
                _writer.WriteLineIndented($"[EnumLiteral(\"{codeValue}\", \"{concept.System}\"), Description(\"{display}\")]");
            }
            else
            {
                _writer.WriteLineIndented($"[EnumLiteral(\"{codeValue}\"), Description(\"{display}\")]");
            }

            if (usedLiterals.Contains(codeName))
            {
                // start at 2 so that the unadorned version makes sense as v1
                for (int i = 2; i < 1000; i++)
                {
                    if (usedLiterals.Contains($"{codeName}_{i}"))
                    {
                        continue;
                    }

                    codeName = $"{codeName}_{i}";
                    break;
                }
            }

            usedLiterals.Add(codeName);

            _writer.WriteLineIndented($"{codeName},");
        }

        CloseScope();

        _writtenValueSets.Add(
            vs.Url,
            new WrittenValueSetInfo()
            {
                ClassName = className,
                ValueSetName = nameSanitized,
            });

        return true;
    }

    private static string GetDefaultCodeSystem(IEnumerable<FhirConcept> concepts)
    {
        return concepts.Select(c => c.System)
                        .GroupBy(c => c)
                        .OrderByDescending(c => c.Count())
                        .First().Key;
    }

    /// <summary>Convert enum value - see Template-Model.tt#2061.</summary>
    /// <param name="name">The name.</param>
    /// <returns>The enum converted value.</returns>
    private static string ConvertEnumValue(string name) => CSharpFirelyCommon.ConvertEnumValue(name);

    /// <summary>
    /// Determines whether this element qualifies as an identifying element.
    /// </summary>
    /// <param name="element"></param>
    /// <returns></returns>
    private static bool isIdentifierProperty(ElementDefinition element)
    {
        return element.Path.EndsWith(".identifier", StringComparison.Ordinal) &&
            (element.Type.Count == 1) &&
            (element.Type.First().Code == "Identifier");
    }

    /// <summary>Writes the elements.</summary>
    /// <param name="complex">              The complex data type.</param>
    /// <param name="exportedComplexName">  Name of the exported complex parent.</param>
    /// <param name="exportedElements">     [in,out] The exported elements.</param>
    /// <param name="subset"></param>
    private void WriteElements(
        ComponentDefinition complex,
        string exportedComplexName,
        ref List<WrittenElementInfo> exportedElements,
        GenSubset subset)
    {
        var elementsToGenerate = complex.cgGetChildren()
            .Where(e => !e.cgIsInherited(complex.Structure))
            .OrderBy(e => e.cgFieldOrder());

        int orderOffset = complex.Element.cgFieldOrder();

        foreach (ElementDefinition element in elementsToGenerate)
        {
            WriteElement(
                exportedComplexName,
                element,
                ref exportedElements,
                subset,
                orderOffset);
        }
    }
    private void BuildFhirElementAttribute(string name, string summary, string? isModifier, ElementDefinition element, int orderOffset, string choice, string fiveWs, string? since = null, (string, string)? until = null, string? xmlSerialization = null)
    {
        var xmlser = xmlSerialization is null ? null : $", XmlSerialization = XmlRepresentation.{xmlSerialization}";
        string attributeText = $"[FhirElement(\"{name}\"{xmlser}{summary}{isModifier}, Order={GetOrder(element)}{choice}{fiveWs}";
        if (since is { })
        {
            attributeText += $", Since=FhirRelease.{since}";
        }

        attributeText += ")]";
        _writer.WriteLineIndented(attributeText);

        if (until != null)
        {
            _writer.WriteLineIndented($"[NotMapped(Since=FhirRelease.{until.Value.Item1})]");
        }
    }

    /// <summary>Writes an element.</summary>
    /// <param name="exportedComplexName">Name of the exported complex parent.</param>
    /// <param name="element">            The element.</param>
    /// <param name="exportedElements">   [in,out] The exported elements.</param>
    /// <param name="subset">             .</param>
    /// <param name="orderOffset">      The relative order.</param>
    private void WriteElement(
        string exportedComplexName,
        ElementDefinition element,
        ref List<WrittenElementInfo> exportedElements,
        GenSubset subset,
        int orderOffset)
    {
        string name = element.cgName(removeChoiceMarker: true);

        WrittenElementInfo ei = BuildElementInfo(exportedComplexName, element);
        exportedElements.Add(ei);

        BuildElementOptionalFlags(
            _info,
            element,
            subset,
            out string summary,
            out string isModifier,
            out string choice,
            out string allowedTypes,
            out string resourceReferences);

        string fiveWs = string.Empty;

        if (_exportFiveWs && (!string.IsNullOrEmpty(element.cgFiveWs())))
        {
            fiveWs = $", FiveWs=\"{element.cgFiveWs()}\"";
        }

        string path = element.cgPath();

        var since = _sinceAttributes.GetValueOrDefault(path);
        var until = _untilAttributes.TryGetValue(path, out (string, string) u) ? u : default((string, string)?);

        // TODO: Modify these elements in ModifyDefinitionsForConsistency
        var description = path switch
        {
            "Signature.who" => element.Short + ".\nNote 1: Since R4 the type of this element should be a fixed type (ResourceReference). For backwards compatibility it remains of type DataType.\nNote 2: Since R5 the cardinality is expanded to 0..1 (previous it was 1..1).",
            "Signature.onBehalfOf" => element.Short + ".\nNote: Since R4 the type of this element should be a fixed type (ResourceReference). For backwards compatibility it remains of type DataType.",
            "Signature.when" => element.Short + ".\nNote: Since R5 the cardinality is expanded to 0..1 (previous it was 1..1).",
            "Signature.type" => element.Short + ".\nNote: Since R5 the cardinality is expanded to 0..* (previous it was 1..*).",
            _ => AttributeDescriptionWithSinceInfo(name, element.Short, since, until)
        };

        string? xmlSerialization = path == "Narrative.div" ? "XHtml" :
            path is "Extension.url" or "Element.id" ? "XmlAttr" :
            ei.PropertyType is CqlTypeReference ? "XmlAttr" :
            null;

        if (description is not null) WriteIndentedComment(description);

        if (path == "OperationOutcome.issue.severity")
        {
            BuildFhirElementAttribute(name, summary, ", IsModifier=true", element, orderOffset, choice, fiveWs);
            BuildFhirElementAttribute(name, summary, null, element, orderOffset, choice, fiveWs, since: "R4");
        }
        else if (path is "Signature.who" or "Signature.onBehalfOf")
        {
            BuildFhirElementAttribute(name, summary, isModifier, element, orderOffset, ", Choice = ChoiceType.DatatypeChoice", fiveWs);
            BuildFhirElementAttribute(name, summary, isModifier, element, orderOffset, "", fiveWs, since: since);
            _writer.WriteLineIndented($"[DeclaredType(Type = typeof(ResourceReference), Since = FhirRelease.R4)]");
        }
        else
        {
            BuildFhirElementAttribute(name, summary, isModifier, element, orderOffset, choice, fiveWs, since, until, xmlSerialization);
        }

        if (ei.PropertyType is CqlTypeReference ctr)
        {
            _writer.WriteLineIndented($"[DeclaredType(Type = typeof({ctr.DeclaredTypeString}))]");
        }
        else if (path == "Meta.profile")
        {
            _writer.WriteLineIndented($"[DeclaredType(Type = typeof(Canonical), Since = FhirRelease.R4)]");
        }
        else if (path == "Bundle.link.relation")
        {
            _writer.WriteLineIndented($"[DeclaredType(Type = typeof(Code), Since = FhirRelease.R5)]");
        }
        else if (path == "Attachment.url")
        {
            _writer.WriteLineIndented($"[DeclaredType(Type = typeof(FhirUrl), Since = FhirRelease.R4)]");
        }
        else if (path == "Attachment.size")
        {
            _writer.WriteLineIndented($"[DeclaredType(Type = typeof(UnsignedInt), Since = FhirRelease.STU3)]");
            _writer.WriteLineIndented($"[DeclaredType(Type = typeof(Integer64), Since = FhirRelease.R5)]");
        }
        else if (path is
            "ElementDefinition.constraint.requirements" or
            "ElementDefinition.binding.description" or
            "ElementDefinition.mapping.comment" or
            "CapabilityStatement.implementation.description")
        {
            _writer.WriteLineIndented($"[DeclaredType(Type = typeof(FhirString))]");
            _writer.WriteLineIndented($"[DeclaredType(Type = typeof(Markdown), Since = FhirRelease.R5)]");
        }

        if (TryGetPrimitiveType(ei.PropertyType, out var ptr) && ptr is CodedTypeReference)
        {
            _writer.WriteLineIndented("[DeclaredType(Type = typeof(Code))]");
        }

        if (!string.IsNullOrEmpty(element.cgBindingName()))
        {
            _writer.WriteLineIndented($"[Binding(\"{element.cgBindingName()}\")]");
        }

        // if (element.cgIsSimple() && element.Type.Count == 1 && element.Type.Single().cgName() == "uri")
        //     _writer.WriteLineIndented("[UriPattern]");

        bool notClsCompliant = !string.IsNullOrEmpty(allowedTypes) ||
            !string.IsNullOrEmpty(resourceReferences);

        if (notClsCompliant)
        {
            _writer.WriteLineIndented("[CLSCompliant(false)]");
        }

        if (!string.IsNullOrEmpty(resourceReferences))
        {
            if (path is "Signature.who" or "Signature.onBehalfOf")
            {
                _writer.WriteLineIndented($"[References(\"Practitioner\",\"RelatedPerson\",\"Patient\",\"Device\",\"Organization\")]");
                _writer.WriteLineIndented($"[References(\"Practitioner\",\"PractitionerRole\",\"RelatedPerson\",\"Patient\",\"Device\",\"Organization\", Since=FhirRelease.R4)]");

            }
            else
            {
                _writer.WriteLineIndented(resourceReferences);
            }
        }

        if (!string.IsNullOrEmpty(allowedTypes))
        {
            _writer.WriteLineIndented(allowedTypes);
        }

        if ((element.Min != 0) ||
            (element.cgCardinalityMax() != 1))
        {
            _writer.WriteLineIndented($"[Cardinality(Min={element.Min},Max={element.cgCardinalityMax()})]");
        }

        writeElementGettersAndSetters(element, ei);
    }


    private static string? AttributeDescriptionWithSinceInfo(string name, string baseDescription, string? since = null, (string, string)? until = null)
    {
        return (since, until, baseDescription) switch
        {
            (_, _, null) => null,
            (not null, _, _) => baseDescription +
                             $". Note: Element was introduced in {since}, do not use when working with older releases.",
            (_, (var release, ""), _) => baseDescription +
                                         $". Note: Element is deprecated since {release}, do not use with {release} and newer releases.",
            (_, (var release, var replacedBy), _) => baseDescription +
                                                     $". Note: Element is replaced by '{replacedBy}' since {release}. Do not use this element '{name}' with {release} and newer releases.",
            _ => baseDescription
        };
    }

    private static PrimitiveTypeReference BuildTypeReferenceForCode(DefinitionCollection info, ElementDefinition element, Dictionary<string, WrittenValueSetInfo> writtenValueSets)
    {
        if ((element.Binding?.Strength != Hl7.Fhir.Model.BindingStrength.Required) ||
            (!info.TryExpandVs(element.Binding.ValueSet, out ValueSet? vs)) ||
            _exclusionSet.Contains(vs.Url) ||
            (_codedElementOverrides.Contains(element.Path) && info.FhirSequence >= FhirReleases.FhirSequenceCodes.R4) ||
            !writtenValueSets.TryGetValue(vs.Url, out WrittenValueSetInfo vsInfo))
        {
            return PrimitiveTypeReference.GetTypeReference("code");
        }

        string vsClass = vsInfo.ClassName;
        string vsName = vsInfo.ValueSetName;

        if (string.IsNullOrEmpty(vsClass))
        {
            return new CodedTypeReference(vsName, null);
        }

        string pascal = element.cgName().ToPascalCase();
        if (string.Equals(vsName, pascal, StringComparison.InvariantCultureIgnoreCase))
        {
            throw new InvalidOperationException(
                $"Using the name '{pascal}' for the property would lead to a compiler error. " +
                $"Change the name of the valueset '{vs.Url}' by adapting the _enumNamesOverride variable in the generator and rerun.");
        }

        return new CodedTypeReference(vsName, vsClass);
    }

    private static TypeReference DetermineTypeReferenceForFhirElement(
        DefinitionCollection info,
        ElementDefinition element,
        Dictionary<string, WrittenValueSetInfo> writtenValueSets)
    {
        var typeRef = determineTypeReferenceForFhirElementName();
        bool isList = element.cgCardinalityMax() != 1;

        return isList ? new ListTypeReference(typeRef) : typeRef;

        TypeReference determineTypeReferenceForFhirElementName()
        {
            if (element.Path is "Meta.profile")
            {
                /* we want to share Meta across different FHIR versions,
                * so we use the "most common" type to the versions, which
                * is uri rather than the more specific canonical. */
                return PrimitiveTypeReference.GetTypeReference("uri");
            }

            if (element.Path is "Attachment.url")
            {
                /* we want to share Attachment across different FHIR versions,
                * so we use the "most common" type to the versions, which
                * is uri rather than the more specific url. */
                return PrimitiveTypeReference.GetTypeReference("uri");
            }

            // if (element.Path is "Element.id" or "Extension.url")
            // {
            //     /* these two properties formally use a CQL primitive (at least,
            //     * that's how they are encoded in the StructureDefinition. */
            //     return CqlTypeReference.SystemString;
            // }

            var initialTypeName = getTypeNameFromElement();

            // Elements that use multiple datatypes are of type DataType
            // TODO: Probably need the list of types later to be able to render the
            // AllowedTypes.
            if (initialTypeName == "DataType")
                return new ChoiceTypeReference();

            // Elements of type Code or Code<T> have their own naming/types, so handle those separately.
            if (initialTypeName == "code")
                return BuildTypeReferenceForCode(info, element, writtenValueSets);

            if (PrimitiveTypeReference.IsFhirPrimitiveType(initialTypeName))
                return PrimitiveTypeReference.GetTypeReference(initialTypeName);

            // Otherwise, this is a "normal" name for a complex type.
            return new ComplexTypeReference(initialTypeName, getPocoNameForComplexTypeReference(initialTypeName));

            string getTypeNameFromElement()
            {
                string btn = element.cgBaseTypeName(info, true);
                if (!string.IsNullOrEmpty(btn))
                {
                    // TODO(ginoc): this should move into cgBaseTypeName();
                    // check to see if the referenced element has an explicit name
                    if (info.TryFindElementByPath(btn, out StructureDefinition? targetSd, out ElementDefinition? targetEd))
                    {
                        return BuildTypeNameForNestedComplexType(targetEd, btn);
                    }

                    return btn;
                }

                return element.Type.Count == 1
                    ? element.Type.First().cgName()
                    : "DataType";
            }

            string getPocoNameForComplexTypeReference(string name)
            {
                return name.Contains('.')
                    ? BuildTypeNameForNestedComplexType(element, name)
                    : TypeReference.MapTypeName(name);
            }
        }
    }

    internal static bool TryGetPrimitiveType(TypeReference tr, [NotNullWhen(true)] out PrimitiveTypeReference? ptr)
    {
        if (tr is PrimitiveTypeReference p)
        {
            ptr = p;
            return true;
        }

        if (tr is ListTypeReference { Element: PrimitiveTypeReference pltr })
        {
            ptr = pltr;
            return true;
        }

        ptr = null;
        return false;
    }

    internal WrittenElementInfo BuildElementInfo(
        string exportedComplexName,
        ElementDefinition element)
    {
        return BuildElementInfo(_info, exportedComplexName, element, _writtenValueSets);
    }

    internal static WrittenElementInfo BuildElementInfo(
        DefinitionCollection info,
        string exportedComplexName,
        ElementDefinition element,
        Dictionary<string, WrittenValueSetInfo> writtenValueSets)
    {
        var typeRef = DetermineTypeReferenceForFhirElement(info, element, writtenValueSets);

        string name = element.cgName(removeChoiceMarker: true);
        string pascal =
            element.Path == "Element.id"
                ? "ElementId"
                : name.ToPascalCase();
        bool forPrimitiveType = TryGetPrimitiveType(typeRef, out _);

        return new WrittenElementInfo(
            FhirElementName: name,
            FhirElementPath: element.Path,
            PropertyName: forPrimitiveType ? $"{pascal}Element" : pascal,
            PropertyType: typeRef,
            PrimitiveHelperName: forPrimitiveType
                    ? (pascal == exportedComplexName ? $"{pascal}_" : pascal)
                    : null // Since properties cannot have the same name as their enclosing types, we'll add a '_' suffix if this happens.
        );
    }

    private void writeElementGettersAndSetters(ElementDefinition element, WrittenElementInfo ei)
    {
        _writer.WriteLineIndented("[DataMember]");

        if (ei.PropertyType is not ListTypeReference)
        {
            _writer.WriteLineIndented($"public {ei.PropertyType.PropertyTypeString} {ei.PropertyName}");

            OpenScope();
            _writer.WriteLineIndented($"get {{ return _{ei.PropertyName}; }}");
            _writer.WriteLineIndented($"set {{ _{ei.PropertyName} = value; OnPropertyChanged(\"{ei.PropertyName}\"); }}");
            CloseScope();

            _writer.WriteLineIndented($"private {ei.PropertyType.PropertyTypeString} _{ei.PropertyName};");
            _writer.WriteLine(string.Empty);
        }
        else
        {
            _writer.WriteLineIndented($"public {ei.PropertyType.PropertyTypeString} {ei.PropertyName}");

            OpenScope();
            _writer.WriteLineIndented($"get {{ if(_{ei.PropertyName}==null) _{ei.PropertyName} =" +
                                      $" new {ei.PropertyType.PropertyTypeString}(); return _{ei.PropertyName}; }}");
            _writer.WriteLineIndented($"set {{ _{ei.PropertyName} = value; OnPropertyChanged(\"{ei.PropertyName}\"); }}");
            CloseScope();

            _writer.WriteLineIndented($"private {ei.PropertyType.PropertyTypeString} _{ei.PropertyName};");
            _writer.WriteLine(string.Empty);
        }

        bool needsPrimitiveProperty = ei.PropertyType is
            PrimitiveTypeReference or
            ListTypeReference { Element: PrimitiveTypeReference };

        if (!needsPrimitiveProperty)
        {
            return;
        }

        WriteIndentedComment(element.Short);
        _writer.WriteLineIndented($"/// <remarks>This uses the native .NET datatype, rather than the FHIR equivalent</remarks>");

        _writer.WriteLineIndented("[IgnoreDataMember]");

        if (ei.PropertyType is PrimitiveTypeReference ptr)
        {
            _writer.WriteLineIndented($"public {ptr.ConveniencePropertyTypeString} {ei.PrimitiveHelperName}");

            OpenScope();
            _writer.WriteLineIndented($"get {{ return {ei.PropertyName} != null ? {ei.PropertyName}.Value : null; }}");
            _writer.WriteLineIndented("set");
            OpenScope();

            _writer.WriteLineIndented($"if (value == null)");

            _writer.IncreaseIndent();
            _writer.WriteLineIndented($"{ei.PropertyName} = null;");
            _writer.DecreaseIndent();
            _writer.WriteLineIndented("else");
            _writer.IncreaseIndent();
            _writer.WriteLineIndented($"{ei.PropertyName} = new {ei.PropertyType.PropertyTypeString}(value);");
            _writer.DecreaseIndent();
            _writer.WriteLineIndented($"OnPropertyChanged(\"{ei.PrimitiveHelperName}\");");
            CloseScope(suppressNewline: true);
            CloseScope();
        }
        else if (ei.PropertyType is ListTypeReference { Element: PrimitiveTypeReference lptr })
        {
            _writer.WriteLineIndented($"public IEnumerable<{lptr.ConveniencePropertyTypeString}> {ei.PrimitiveHelperName}");

            OpenScope();
            _writer.WriteLineIndented($"get {{ return {ei.PropertyName} != null ? {ei.PropertyName}.Select(elem => elem.Value) : null; }}");
            _writer.WriteLineIndented("set");
            OpenScope();

            _writer.WriteLineIndented($"if (value == null)");

            _writer.IncreaseIndent();
            _writer.WriteLineIndented($"{ei.PropertyName} = null;");
            _writer.DecreaseIndent();
            _writer.WriteLineIndented("else");
            _writer.IncreaseIndent();
            _writer.WriteLineIndented($"{ei.PropertyName} = " +
                                      $"new {ei.PropertyType.PropertyTypeString}" +
                                      $"(value.Select(elem=>new {lptr.PropertyTypeString}(elem)));");
            _writer.DecreaseIndent();

            _writer.WriteLineIndented($"OnPropertyChanged(\"{ei.PrimitiveHelperName}\");");
            CloseScope(suppressNewline: true);
            CloseScope();
        }
    }

    /// <summary>
    /// Determine the type name for an element that has child elements, based on the definition and
    /// the declared type.
    /// </summary>
    /// <param name="ed">  The ed.</param>
    /// <param name="type">The type.</param>
    /// <returns>A string.</returns>
    private static string BuildTypeNameForNestedComplexType(ElementDefinition ed, string type)
    {
        // ginoc 2024.03.12: Release has happened and these are no longer needed - leaving here but commented out until confirmed
        /*
        // TODO: the following renames (repairs) should be removed when release 4B is official and there is an
        //   explicit name in the definition for attributes:
        //   - Statistic.attributeEstimate.attributeEstimate
        //   - Citation.contributorship.summary

        if (type.StartsWith("Citation") || type.StartsWith("Statistic") || type.StartsWith("DeviceDefinition"))
        {
            string parentName = type.Substring(0, type.IndexOf('.'));
            var sillyBackboneName = type.Substring(parentName.Length);
            type = parentName + "." + capitalizeThoseSillyBackboneNames(sillyBackboneName) + "Component";
        }
        // end of repair
        */

        string explicitTypeName = ed.cgExplicitName();

        if (!string.IsNullOrEmpty(explicitTypeName))
        {
            /* TODO(ginoc): 2024.06.28 - Special cases to remove in SDK 6.0
             * - Evidence.statistic.attributeEstimate.attributeEstimate the explicit name is duplicative and was not passed through.
             * - Citation.citedArtifact.contributorship.summary had a generator prefix.
             */

            switch (explicitTypeName)
            {
                case "AttributeEstimateAttributeEstimate":
                    explicitTypeName = "AttributeEstimate";
                    break;
                case "ContributorshipSummary":
                    explicitTypeName = "CitedArtifactContributorshipSummary";
                    break;
            }

            string parentName = type.Substring(0, type.IndexOf('.'));
            return $"{parentName}" +
                $".{explicitTypeName}" +
                $"Component";
        }

        // check for *possibly* already processed
        if (type.EndsWith("Component", StringComparison.Ordinal))
        {
            // if the path does not end in component, we are good
            if (!ed.Path.EndsWith("Component", StringComparison.Ordinal))
            {
                return type;
            }

            // check for already appending a 'Component' literal
            if (type.EndsWith("ComponentComponent", StringComparison.Ordinal))
            {
                return type;
            }

            // fall through to continue processing
        }

        string[] components = type.Split('.');

        // citation needs special handling
        if ((components.Length > 2) && ed.Path.StartsWith("Citation.", StringComparison.Ordinal))
        {
            return string.Join(".", components[0], string.Join(string.Empty, components.Skip(1).ToPascalCase())) + "Component";
        }

        if (components.Length > 1)
        {
            return string.Join(".", components[0], components[^1].ToPascalCase()) + "Component";
        }

        return type;
    }

    /// <summary>Builds element optional flags.</summary>
    /// <param name="info">              The definition information.</param>
    /// <param name="element">           The element.</param>
    /// <param name="subset">            .</param>
    /// <param name="summary">           [out] The summary.</param>
    /// <param name="isModifier">        [out].</param>
    /// <param name="choice">            [out] The choice.</param>
    /// <param name="allowedTypes">      [out] List of types of the allowed.</param>
    /// <param name="resourceReferences">[out] The resource references.</param>
    internal static void BuildElementOptionalFlags(
        DefinitionCollection info,
        ElementDefinition element,
        GenSubset subset,
        out string summary,
        out string isModifier,
        out string choice,
        out string allowedTypes,
        out string resourceReferences)
    {
        choice = string.Empty;
        allowedTypes = string.Empty;
        resourceReferences = string.Empty;

        // We think it's a bug that extension's members are not marked as "in summary", so correct that here.
        bool inSummary = element.IsSummary == true ||
                         element.Path == "Extension.url" || element.Path == "Extension.value[x]";

        summary = inSummary ? ", InSummary=true" : string.Empty;
        isModifier = element.IsModifier == true ? ", IsModifier=true" : string.Empty;

        IReadOnlyDictionary<string, ElementDefinition.TypeRefComponent> elementTypes = element.cgTypes();

        if (elementTypes.Any())
        {
            if (elementTypes.Count == 1)
            {
                string elementType = elementTypes.First().Key;

                if (elementType == "Resource")
                {
                    choice = ", Choice=ChoiceType.ResourceChoice";
                    allowedTypes = $"[AllowedTypes(typeof({Namespace}.Resource))]";
                }
            }
            else
            {
                string firstType = elementTypes.First().Key;

                if (info.PrimitiveTypesByName.ContainsKey(firstType) ||
                    info.ComplexTypesByName.ContainsKey(firstType))
                {
                    choice = ", Choice=ChoiceType.DatatypeChoice";
                }

                if (info.ResourcesByName.ContainsKey(firstType))
                {
                    choice = ", Choice=ChoiceType.ResourceChoice";
                }

                // When we generating classes in the base subset, we have to avoid generating an
                // [AllowedTypes] attribute that contains class names that are not
                // present in the current version of the standard. So, in principle, we don't generate
                // this attribute in the base subset, unless all types mentioned are present in the
                // exception list above.
                bool isPrimitive(string name) => char.IsLower(name[0]);
                bool allTypesAvailable =
                    elementTypes.Keys.All(en =>
                        isPrimitive(en) // primitives are available everywhere
                        || _baseSubsetComplexTypes.Contains(en) // base subset types are all available everywhere
                        || (subset.HasFlag(GenSubset.Conformance) && _conformanceSubsetComplexTypes.Contains(en)) // otherwise, conformance types are available in conformance
                        || subset.HasFlag(GenSubset.Satellite)  // main has access to all types
                        );

                if (allTypesAvailable)
                {
                    StringBuilder sb = new();
                    sb.Append("[AllowedTypes(");

                    bool needsSep = false;
                    foreach ((string etName, ElementDefinition.TypeRefComponent elementType) in elementTypes)
                    {
                        if (needsSep)
                        {
                            sb.Append(',');
                        }

                        needsSep = true;

                        sb.Append("typeof(");
                        sb.Append(Namespace);
                        sb.Append('.');

                        if (TypeNameMappings.TryGetValue(etName, out string? tmValue))
                        {
                            sb.Append(tmValue);
                        }
                        else
                        {
                            sb.Append(FhirSanitizationUtils.SanitizedToConvention(etName, NamingConvention.PascalCase));
                        }

                        sb.Append(')');
                    }

                    sb.Append(")]");
                    allowedTypes = sb.ToString();
                }
            }
        }

        if (elementTypes.Any())
        {
            foreach ((string etName, ElementDefinition.TypeRefComponent elementType) in elementTypes.Where(kvp => (kvp.Key == "Reference") && kvp.Value.TargetProfile.Any()))
            {
                resourceReferences = "[References(" +
                    string.Join(",", elementType.cgTargetProfiles().Keys.Select(name => "\"" + name + "\"")) +
                    ")]";
                break;
            }
        }
    }

    /// <summary>Writes a property type name.</summary>
    /// <param name="name">      The name.</param>
    private void WritePropertyTypeName(string name)
    {
        WriteIndentedComment("FHIR Type Name");

        _writer.WriteLineIndented($"public override string TypeName {{ get {{ return \"{name}\"; }} }}");

        _writer.WriteLine(string.Empty);
    }

    /// <summary>Writes a primitive types.</summary>
    /// <param name="primitives">   The primitives.</param>
    /// <param name="writtenModels">[in,out] The written models.</param>
    /// <param name="subset"></param>
    private void WritePrimitiveTypes(
        IEnumerable<StructureDefinition> primitives,
        ref Dictionary<string, WrittenModelInfo> writtenModels,
        GenSubset subset)
    {
        // The FHIR primitives are all part of the base subset.
        if (subset is not GenSubset.Base) return;

        foreach (StructureDefinition primitive in primitives.OrderBy(sd => sd.Name))
        {
            if (_exclusionSet.Contains(primitive.Name))
            {
                continue;
            }

            WritePrimitiveType(primitive, ref writtenModels);
        }
    }

    /// <summary>Writes a primitive type.</summary>
    /// <param name="primitive">    The primitive.</param>
    /// <param name="writtenModels">[in,out] The written models.</param>
    private void WritePrimitiveType(
        StructureDefinition primitive,
        ref Dictionary<string, WrittenModelInfo> writtenModels)
    {
        string exportName;
        string typeName;

        if (TypeNameMappings.TryGetValue(primitive.Name, out string? tmValue))
        {
            exportName = tmValue;
        }
        else
        {
            exportName = primitive.Name.ToPascalCase();
        }

        if (PrimitiveTypeMap.TryGetValue(primitive.Name, out string? ptmValue))
        {
            typeName = ptmValue;
        }
        else
        {
            typeName = primitive.cgpBaseTypeName();
        }

        writtenModels.Add(
            primitive.Name,
            new WrittenModelInfo()
            {
                FhirName = primitive.Name,
                CsName = $"{Namespace}.{exportName}",
                IsAbstract = false,   // no abstract primitives
            });

        string filename = Path.Combine(_exportDirectory, "Generated", $"{exportName}.cs");

        _modelWriter.WriteLineIndented($"// {exportName}.cs");

        using Stream stream = _generateHashesInsteadOfOutput
            ? new MemoryStream()
            : new FileStream(filename, FileMode.Create);
        using ExportStreamWriter writer = new(stream);

        if (_generateHashesInsteadOfOutput)
        {
            writer.NewLine = "\r\n";
        }

        _writer = writer;

        WriteHeaderPrimitive();

        WriteNamespaceOpen();

        if (!string.IsNullOrEmpty(primitive.cgpDefinition()))
        {
            WriteIndentedComment($"Primitive Type {primitive.Name}\n{primitive.cgpDefinition()}");
        }
        else
        {
            WriteIndentedComment($"Primitive Type {primitive.Name}");
        }

        if (!string.IsNullOrEmpty(primitive.cgpComment()))
        {
            WriteIndentedComment(primitive.cgpComment(), isSummary: false, isRemarks: true);
        }

        _writer.WriteLineIndented("[System.Diagnostics.DebuggerDisplay(@\"\\{Value={Value}}\")]");
        WriteSerializable();

        string fhirTypeConstructor = $"\"{primitive.Name}\",\"{primitive.Url}\"";
        _writer.WriteLineIndented($"[FhirType({fhirTypeConstructor})]");

        _writer.WriteLineIndented(
            $"public partial class" +
                $" {exportName}" +
                $" : PrimitiveType, " +
                PrimitiveValueInterface(typeName));

        // open class
        OpenScope();

        if(primitive.Abstract != true)
            WritePropertyTypeName(primitive.Name);

        if (!string.IsNullOrEmpty(primitive.cgpValidationRegEx()))
        {
            WriteIndentedComment(
                $"Must conform to the pattern \"{primitive.cgpValidationRegEx()}\"",
                false);

            _writer.WriteLineIndented($"public const string PATTERN = @\"{primitive.cgpValidationRegEx()}\";");
            _writer.WriteLine(string.Empty);
        }

        _writer.WriteLineIndented($"public {exportName}({typeName} value)");
        OpenScope();
        _writer.WriteLineIndented("Value = value;");
        CloseScope();

        _writer.WriteLineIndented($"public {exportName}(): this(({typeName})null) {{}}");
        _writer.WriteLine(string.Empty);

        WriteIndentedComment("Primitive value of the element");

        _writer.WriteLineIndented("[FhirElement(\"value\", IsPrimitiveValue=true, XmlSerialization=XmlRepresentation.XmlAttr, InSummary=true, Order=30)]");
        _writer.WriteLineIndented($"[DeclaredType(Type = typeof({getSystemTypeForFhirType(primitive.Name)}))]");

        if (PrimitiveValidationPatterns.TryGetValue(primitive.Name, out string? primitivePattern))
        {
            _writer.WriteLineIndented($"[{primitivePattern}]");
        }

        _writer.WriteLineIndented("[DataMember]");
        _writer.WriteLineIndented($"public {typeName} Value");
        OpenScope();

        // A bit of a hack until we have a proper way to handle the primitives
        // in https://github.com/FirelyTeam/firely-net-sdk/issues/2781
        if (typeName == "long?")
        {
            _writer.WriteLineIndented(
                """
                get
                {
                    return ObjectValue switch
                    {
                        null => null,
                        long l => l,
                        _ => Convert.ToInt64(ObjectValue)
                    };
                }
                """);
        }
        else
        {
            _writer.WriteLineIndented($"get {{ return ({typeName})ObjectValue; }}");
        }

        _writer.WriteLineIndented("set { ObjectValue = value; OnPropertyChanged(\"Value\"); }");
        CloseScope();

        // close class
        CloseScope();

        WriteNamespaceClose();

        WriteFooter();

        if (_generateHashesInsteadOfOutput)
        {
            writer.Flush();

            // generate the hash
            string hash = FileSystemUtils.GenerateSha256(stream);
            _fileHashes.Add(filename[_exportDirectory.Length..], hash);

            writer.Close();
        }
        else
        {
            writer.Flush();
            writer.Close();
        }
    }

    private string getSystemTypeForFhirType(string fhirType)
    {
        var systemTypeName = fhirType switch
        {
            "boolean" => "Boolean",
            "integer" => "Integer",
            "unsignedInt" => "Integer",
            "positiveInt" => "Integer",
            "integer64" => "Long",
            "time" => "Time",
            "date" => "Date",
            "instant" => "DateTime",
            "dateTime" => "DateTime",
            "decimal" => "Decimal",
            _ => "String"
        };

        return "SystemPrimitive." + systemTypeName;
    }

    private void WriteSerializable()
    {
        _writer.WriteLineIndented("[Serializable]");
        _writer.WriteLineIndented("[DataContract]");
    }

    private static string PrimitiveValueInterface(string valueType)
    {
        if (valueType.EndsWith('?'))
        {
            string nullableType = valueType.TrimEnd('?');
            return $"INullableValue<{nullableType}>";
        }
        else
        {
            return $"IValue<{valueType}>";
        }
    }

    /// <summary>Writes the namespace open.</summary>
    private void WriteNamespaceOpen()
    {
        _writer.WriteLineIndented($"namespace {Namespace}");
        OpenScope();
    }

    /// <summary>Writes the namespace close.</summary>
    private void WriteNamespaceClose()
    {
        CloseScope();
    }

    /// <summary>Writes a header.</summary>
    private void WriteHeaderBasic()
    {
        WriteGenerationComment();

        _writer.WriteLineIndented("using Hl7.Fhir.Utility;");
        _writer.WriteLine(string.Empty);

        WriteCopyright();
    }

    /// <summary>Writes a header.</summary>
    private void WriteHeaderComplexDataType()
    {
        WriteGenerationComment();

        _writer.WriteLineIndented("using System;");
        _writer.WriteLineIndented("using System.Collections.Generic;");
        _writer.WriteLineIndented("using System.Linq;");
        _writer.WriteLineIndented("using System.Runtime.Serialization;");
        _writer.WriteLineIndented("using Hl7.Fhir.Introspection;");
        _writer.WriteLineIndented("using Hl7.Fhir.Serialization;");
        _writer.WriteLineIndented("using Hl7.Fhir.Specification;");
        _writer.WriteLineIndented("using Hl7.Fhir.Utility;");
        _writer.WriteLineIndented("using Hl7.Fhir.Validation;");
        _writer.WriteLineIndented("using SystemPrimitive = Hl7.Fhir.ElementModel.Types;");
        _writer.WriteLine(string.Empty);

        WriteCopyright();

#if DISABLED    // 2020.07.01 - should be exporting everything with necessary summary tags
            _writer.WriteLineI("#pragma warning disable 1591 // suppress XML summary warnings ");
            _writer.WriteLine(string.Empty);
#endif
    }

    /// <summary>Writes a header above a primitive class.</summary>
    private void WriteHeaderPrimitive()
    {
        WriteGenerationComment();

        _writer.WriteLineIndented("using System;");
        _writer.WriteLineIndented("using System.Runtime.Serialization;");
        _writer.WriteLineIndented("using System.Text.RegularExpressions;");
        _writer.WriteLineIndented("using Hl7.Fhir.Introspection;");
        _writer.WriteLineIndented("using Hl7.Fhir.Specification;");
        _writer.WriteLineIndented("using Hl7.Fhir.Validation;");
        _writer.WriteLineIndented("using SystemPrimitive = Hl7.Fhir.ElementModel.Types;");
        _writer.WriteLine(string.Empty);

        WriteCopyright();
    }

    /// <summary>Writes the generation comment.</summary>
    /// <param name="writer">(Optional) The currently in-use text writer.</param>
    private void WriteGenerationComment(ExportStreamWriter? writer = null)
    {
        writer ??= _writer;

        writer.WriteLineIndented("// <auto-generated/>");
        writer.WriteLineIndented($"// Contents of: {string.Join(", ", _info.Manifests.Select(kvp => kvp.Key))}");
        //writer.WriteLineIndented($"// Contents of: {_info.PackageName} version: {_info.VersionString}");

        if (_options.ExportKeys.Count != 0)
        {
            string restrictions = string.Join("|", _options.ExportKeys);
            _writer.WriteLine($"  // Restricted to: {restrictions}");
        }

        writer.WriteLine(string.Empty);
    }

    /// <summary>Writes the copyright.</summary>
    private void WriteCopyright()
    {
        _writer.WriteLineIndented("/*");
        _writer.WriteLineIndented("  Copyright (c) 2011+, HL7, Inc.");
        _writer.WriteLineIndented("  All rights reserved.");
        _writer.WriteLineIndented("  ");
        _writer.WriteLineIndented("  Redistribution and use in source and binary forms, with or without modification, ");
        _writer.WriteLineIndented("  are permitted provided that the following conditions are met:");
        _writer.WriteLineIndented("  ");
        _writer.WriteLineIndented("   * Redistributions of source code must retain the above copyright notice, this ");
        _writer.WriteLineIndented("     list of conditions and the following disclaimer.");
        _writer.WriteLineIndented("   * Redistributions in binary form must reproduce the above copyright notice, ");
        _writer.WriteLineIndented("     this list of conditions and the following disclaimer in the documentation ");
        _writer.WriteLineIndented("     and/or other materials provided with the distribution.");
        _writer.WriteLineIndented("   * Neither the name of HL7 nor the names of its contributors may be used to ");
        _writer.WriteLineIndented("     endorse or promote products derived from this software without specific ");
        _writer.WriteLineIndented("     prior written permission.");
        _writer.WriteLineIndented("  ");
        _writer.WriteLineIndented("  THIS SOFTWARE IS PROVIDED BY THE COPYRIGHT HOLDERS AND CONTRIBUTORS \"AS IS\" AND ");
        _writer.WriteLineIndented("  ANY EXPRESS OR IMPLIED WARRANTIES, INCLUDING, BUT NOT LIMITED TO, THE IMPLIED ");
        _writer.WriteLineIndented("  WARRANTIES OF MERCHANTABILITY AND FITNESS FOR A PARTICULAR PURPOSE ARE DISCLAIMED. ");
        _writer.WriteLineIndented("  IN NO EVENT SHALL THE COPYRIGHT HOLDER OR CONTRIBUTORS BE LIABLE FOR ANY DIRECT, ");
        _writer.WriteLineIndented("  INDIRECT, INCIDENTAL, SPECIAL, EXEMPLARY, OR CONSEQUENTIAL DAMAGES (INCLUDING, BUT ");
        _writer.WriteLineIndented("  NOT LIMITED TO, PROCUREMENT OF SUBSTITUTE GOODS OR SERVICES; LOSS OF USE, DATA, OR ");
        _writer.WriteLineIndented("  PROFITS; OR BUSINESS INTERRUPTION) HOWEVER CAUSED AND ON ANY THEORY OF LIABILITY, ");
        _writer.WriteLineIndented("  WHETHER IN CONTRACT, STRICT LIABILITY, OR TORT (INCLUDING NEGLIGENCE OR OTHERWISE) ");
        _writer.WriteLineIndented("  ARISING IN ANY WAY OUT OF THE USE OF THIS SOFTWARE, EVEN IF ADVISED OF THE ");
        _writer.WriteLineIndented("  POSSIBILITY OF SUCH DAMAGE.");
        _writer.WriteLineIndented("  ");
        _writer.WriteLineIndented("*/");
        _writer.WriteLine(string.Empty);
    }

    /// <summary>Writes a footer.</summary>
    private void WriteFooter()
    {
        WriteIndentedComment("end of file", singleLine: true);
    }

    /// <summary>Opens the scope.</summary>
    private void OpenScope()
        => CSharpFirelyCommon.OpenScope(_writer);

    /// <summary>Closes the scope.</summary>
    private void CloseScope(bool includeSemicolon = false, bool suppressNewline = false)
        => CSharpFirelyCommon.CloseScope(_writer, includeSemicolon, suppressNewline);

    /// <summary>Writes an indented comment.</summary>
    /// <param name="value">    The value.</param>
    /// <param name="isSummary">(Optional) True if is summary, false if not.</param>
    /// <param name="singleLine"></param>
    private void WriteIndentedComment(string value, bool isSummary = true, bool singleLine = false, bool isRemarks = false)
        => _writer.WriteIndentedComment(value.TrimEnd(), isSummary, singleLine, isRemarks);

    /// <summary>Adds a set of FhirTypes to a total set of exportable WrittenModelInfos.</summary>
    private static void AddModels(
       Dictionary<string, WrittenModelInfo> total,
       IEnumerable<WrittenModelInfo> typesToAdd)
    {
        foreach (WrittenModelInfo type in typesToAdd)
        {
            if (total.ContainsKey(type.FhirName))
            {
                continue;
            }

            total.Add(type.FhirName, type);
        }
    }

    private static void AddModels(
        Dictionary<string, WrittenModelInfo> total,
        IEnumerable<StructureDefinition> typesToAdd)
    {
        AddModels(total, typesToAdd.OrderBy(sd => sd.Name).Select(ta => CreateWMI(ta)));

        WrittenModelInfo CreateWMI(StructureDefinition t)
        {
            string exportName;

            if (TypeNameMappings.TryGetValue(t.Name, out string? tmValue))
            {
                exportName = tmValue;
            }
            else
            {
                exportName = t.Name.ToPascalCase();
            }

            return new WrittenModelInfo()
            {
                FhirName = t.Name,
                CsName = $"{Namespace}.{exportName}",
                IsAbstract = t.Abstract == true,
            };
        }
    }

    /// <summary>Information about a written value set.</summary>
    internal struct WrittenValueSetInfo
    {
        internal string ClassName;
        internal string ValueSetName;
    }

    /// <summary>Information about the written element.</summary>
    internal record WrittenElementInfo(
        string FhirElementName,
        string FhirElementPath,
        string PropertyName,
        TypeReference PropertyType,
        string? PrimitiveHelperName)
    {
        //public string FhirElementName => FhirElementPath.Split('.').Last();
    }

    /// <summary>Information about the written model.</summary>
    internal struct WrittenModelInfo
    {
        internal string FhirName;
        internal string CsName;
        internal bool IsAbstract;
    }
}<|MERGE_RESOLUTION|>--- conflicted
+++ resolved
@@ -2292,19 +2292,6 @@
 
     // For a limited set of exceptional elements, the Children functions return a
     // complex FHIR type wrapper.
-<<<<<<< HEAD
-    private static string NamedChildrenFhirTypeWrapper(WrittenElementInfo info)
-    {
-
-        return info.FhirElementPath switch
-        {
-            "Narrative.div" => $"new FhirString({info.PropertyName}.Value)",
-        //    "Element.id" => $"new FhirString({info.PropertyName})",
-        //    "Extension.url" => $"new FhirUri({info.PropertyName})",
-            _ => $"{info.PropertyName}"
-        };
-    }
-=======
     // private static string NamedChildrenFhirTypeWrapper(WrittenElementInfo info)
     // {
     //
@@ -2316,7 +2303,6 @@
     //         _ => $"{info.PropertyName}"
     //     };
     // }
->>>>>>> 80b621bd
 
     /// <summary>Writes the children of this item.</summary>
     /// <param name="exportName">Name of the exported class.</param>
